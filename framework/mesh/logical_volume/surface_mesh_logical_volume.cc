--- conflicted
+++ resolved
@@ -107,11 +107,7 @@
   // Expensive pass
   // Getting to here means the cheap pass produced
   // a negative and now we need to do more work.
-<<<<<<< HEAD
-  for (size_t f = 0; f < surf_mesh_->GetTriangles().size(); f++)
-=======
-  for (size_t f = 0; f < surf_mesh->GetTriangles().size(); ++f)
->>>>>>> 911260de
+  for (size_t f = 0; f < surf_mesh_->GetTriangles().size(); ++f)
   {
     Vector3 fc = surf_mesh_->GetTriangles()[f].face_centroid;
     Vector3 p_to_fc = fc - point;
@@ -127,11 +123,7 @@
     if (sense < (0.0 - tolerance))
     {
       good_to_go = false;
-<<<<<<< HEAD
-      for (size_t fi = 0; fi < surf_mesh_->GetTriangles().size(); fi++)
-=======
-      for (size_t fi = 0; fi < surf_mesh->GetTriangles().size(); ++fi)
->>>>>>> 911260de
+      for (size_t fi = 0; fi < surf_mesh_->GetTriangles().size(); ++fi)
       {
         if (fi == f)
           continue; // Skip same face
