// SPDX-FileCopyrightText: 2024 The OpenSn Authors <https://open-sn.github.io/opensn/>
// SPDX-License-Identifier: MIT

#include "modules/linear_boltzmann_solvers/lbs_solver/lbs_solver.h"
#include "modules/linear_boltzmann_solvers/discrete_ordinates_solver/sweep/boundary/reflecting_boundary.h"
#include "modules/linear_boltzmann_solvers/discrete_ordinates_solver/sweep/boundary/vacuum_boundary.h"
#include "modules/linear_boltzmann_solvers/discrete_ordinates_solver/sweep/boundary/isotropic_boundary.h"
#include "modules/linear_boltzmann_solvers/lbs_solver/iterative_methods/wgs_context.h"
#include "modules/linear_boltzmann_solvers/lbs_solver/iterative_methods/ags_solver.h"
#include "modules/linear_boltzmann_solvers/lbs_solver/acceleration/diffusion_mip_solver.h"
#include "modules/linear_boltzmann_solvers/lbs_solver/groupset/lbs_groupset.h"
#include "modules/linear_boltzmann_solvers/lbs_solver/point_source/point_source.h"
#include "framework/math/spatial_discretization/finite_element/piecewise_linear/piecewise_linear_discontinuous.h"
#include "framework/materials/multi_group_xs/multi_group_xs.h"
#include "framework/mesh/mesh_continuum/mesh_continuum.h"
#include "framework/math/time_integrations/time_integration.h"
#include "framework/field_functions/field_function_grid_based.h"
#include "framework/materials/material.h"
#include "framework/logging/log.h"
#include "framework/utils/hdf_utils.h"
#include "framework/object_factory.h"
#include "framework/runtime.h"
#include "caliper/cali.h"
#include "modules/linear_boltzmann_solvers/lbs_solver/volumetric_source/volumetric_source.h"
#include <algorithm>
#include <iomanip>
#include <fstream>
#include <cstring>
#include <cassert>
#include <memory>
#include <sys/stat.h>

namespace opensn
{

std::map<std::string, uint64_t> LBSSolver::supported_boundary_names = {
  {"xmin", XMIN}, {"xmax", XMAX}, {"ymin", YMIN}, {"ymax", YMAX}, {"zmin", ZMIN}, {"zmax", ZMAX}};

std::map<uint64_t, std::string> LBSSolver::supported_boundary_ids = {
  {XMIN, "xmin"}, {XMAX, "xmax"}, {YMIN, "ymin"}, {YMAX, "ymax"}, {ZMIN, "zmin"}, {ZMAX, "zmax"}};

LBSSolver::LBSSolver(const std::string& name, std::shared_ptr<MeshContinuum> grid_ptr)
  : Solver(name), grid_ptr_(grid_ptr)
{
}

InputParameters
LBSSolver::GetInputParameters()
{
  InputParameters params = Solver::GetInputParameters();

  params.ChangeExistingParamToOptional("name", "LBSDatablock");

  params.AddRequiredParameter<std::shared_ptr<MeshContinuum>>("mesh", "Mesh");

  params.AddRequiredParameter<size_t>("num_groups", "The total number of groups within the solver");

  params.AddRequiredParameterArray("groupsets",
                                   "An array of blocks each specifying the input parameters for a "
                                   "<TT>LBSGroupset</TT>.");
  params.LinkParameterToBlock("groupsets", "LBSGroupset");

  params.AddOptionalParameterBlock(
    "options", ParameterBlock(), "Block of options. See <TT>OptionsBlock</TT>.");
  params.LinkParameterToBlock("options", "OptionsBlock");

  return params;
}

LBSSolver::LBSSolver(const InputParameters& params)
  : Solver(params), grid_ptr_(params.GetParamValue<std::shared_ptr<MeshContinuum>>("mesh"))
{
  // Make groups
  const size_t num_groups = params.GetParamValue<size_t>("num_groups");
  for (size_t g = 0; g < num_groups; ++g)
    groups_.push_back(LBSGroup(static_cast<int>(g)));

  // Make groupsets
  const auto& groupsets_array = params.GetParam("groupsets");

  const size_t num_gs = groupsets_array.GetNumParameters();
  for (size_t gs = 0; gs < num_gs; ++gs)
  {
    const auto& groupset_params = groupsets_array.GetParam(gs);

    InputParameters gs_input_params = LBSGroupset::GetInputParameters();
    gs_input_params.SetObjectType("LBSSolver:LBSGroupset");
    gs_input_params.AssignParameters(groupset_params);

    groupsets_.emplace_back(gs_input_params, gs, *this);
  }

  // Options
  if (params.IsParameterValid("options"))
  {
    auto options_params = LBSSolver::GetOptionsBlock();
    options_params.AssignParameters(params.GetParam("options"));
    SetOptions(options_params);
  }
}

LBSOptions&
LBSSolver::GetOptions()
{
  return options_;
}

const LBSOptions&
LBSSolver::GetOptions() const
{
  return options_;
}

size_t
LBSSolver::GetNumMoments() const
{
  return num_moments_;
}

size_t
LBSSolver::GetNumGroups() const
{
  return num_groups_;
}

size_t
LBSSolver::GetNumPrecursors() const
{
  return num_precursors_;
}

size_t
LBSSolver::GetMaxPrecursorsPerMaterial() const
{
  return max_precursors_per_material_;
}

void
LBSSolver::AddGroup(int id)
{
  if (id < 0)
    groups_.emplace_back(static_cast<int>(groups_.size()));
  else
    groups_.emplace_back(id);
}

const std::vector<LBSGroup>&
LBSSolver::GetGroups() const
{
  return groups_;
}

void
LBSSolver::AddGroupset()
{
  groupsets_.emplace_back(static_cast<int>(groupsets_.size()));
}

std::vector<LBSGroupset>&
LBSSolver::GetGroupsets()
{
  return groupsets_;
}

const std::vector<LBSGroupset>&
LBSSolver::GetGroupsets() const
{
  return groupsets_;
}

void
LBSSolver::AddPointSource(std::shared_ptr<PointSource> point_source)
{
  point_sources_.push_back(point_source);
}

void
LBSSolver::ClearPointSources()
{
  point_sources_.clear();
}

const std::vector<std::shared_ptr<PointSource>>&
LBSSolver::GetPointSources() const
{
  return point_sources_;
}

void
LBSSolver::AddVolumetricSource(std::shared_ptr<VolumetricSource> volumetric_source)
{
  volumetric_sources_.push_back(volumetric_source);
}

void
LBSSolver::ClearVolumetricSources()
{
  volumetric_sources_.clear();
}

const std::vector<std::shared_ptr<VolumetricSource>>&
LBSSolver::GetVolumetricSources() const
{
  return volumetric_sources_;
}

const std::map<int, std::shared_ptr<MultiGroupXS>>&
LBSSolver::GetMatID2XSMap() const
{
  return matid_to_xs_map_;
}

<<<<<<< HEAD
const MeshContinuum&
=======
const std::map<int, std::shared_ptr<IsotropicMultiGroupSource>>&
LBSSolver::GetMatID2IsoSrcMap() const
{
  return matid_to_src_map_;
}

const std::shared_ptr<MeshContinuum>
>>>>>>> 36a95a58
LBSSolver::GetGrid() const
{
  return grid_ptr_;
}

const SpatialDiscretization&
LBSSolver::GetSpatialDiscretization() const
{
  return *discretization_;
}

const std::vector<UnitCellMatrices>&
LBSSolver::GetUnitCellMatrices() const
{
  return unit_cell_matrices_;
}

const std::map<uint64_t, UnitCellMatrices>&
LBSSolver::GetUnitGhostCellMatrices() const
{
  return unit_ghost_cell_matrices_;
}

const std::vector<CellLBSView>&
LBSSolver::GetCellTransportViews() const
{
  return cell_transport_views_;
}

const UnknownManager&
LBSSolver::GetUnknownManager() const
{
  return flux_moments_uk_man_;
}

size_t
LBSSolver::GetLocalNodeCount() const
{
  return local_node_count_;
}

size_t
LBSSolver::GetGlobalNodeCount() const
{
  return global_node_count_;
}

std::vector<double>&
LBSSolver::GetQMomentsLocal()
{
  return q_moments_local_;
}

const std::vector<double>&
LBSSolver::GetQMomentsLocal() const
{
  return q_moments_local_;
}

std::vector<double>&
LBSSolver::GetExtSrcMomentsLocal()
{
  return ext_src_moments_local_;
}

const std::vector<double>&
LBSSolver::GetExtSrcMomentsLocal() const
{
  return ext_src_moments_local_;
}

std::vector<double>&
LBSSolver::GetPhiOldLocal()
{
  return phi_old_local_;
}

const std::vector<double>&
LBSSolver::GetPhiOldLocal() const
{
  return phi_old_local_;
}

std::vector<double>&
LBSSolver::GetPhiNewLocal()
{
  return phi_new_local_;
}

const std::vector<double>&
LBSSolver::GetPhiNewLocal() const
{
  return phi_new_local_;
}

std::vector<double>&
LBSSolver::GetPrecursorsNewLocal()
{
  return precursor_new_local_;
}

const std::vector<double>&
LBSSolver::GetPrecursorsNewLocal() const
{
  return precursor_new_local_;
}

std::vector<std::vector<double>>&
LBSSolver::GetPsiNewLocal()
{
  return psi_new_local_;
}

const std::vector<std::vector<double>>&
LBSSolver::GetPsiNewLocal() const
{
  return psi_new_local_;
}

std::vector<double>&
LBSSolver::GetDensitiesLocal()
{
  return densities_local_;
}

const std::vector<double>&
LBSSolver::GetDensitiesLocal() const
{
  return densities_local_;
}

const std::map<uint64_t, std::shared_ptr<SweepBoundary>>&
LBSSolver::GetSweepBoundaries() const
{
  return sweep_boundaries_;
}

SetSourceFunction
LBSSolver::GetActiveSetSourceFunction() const
{
  return active_set_source_function_;
}

std::shared_ptr<AGSSolver>
LBSSolver::GetAGSSolver()
{
  return ags_solver_;
}

std::vector<std::shared_ptr<LinearSolver>>&
LBSSolver::GetWGSSolvers()
{
  return wgs_solvers_;
}

WGSContext&
LBSSolver::GetWGSContext(int groupset_id)
{
  auto& wgs_solver = wgs_solvers_[groupset_id];
  auto raw_context = wgs_solver->GetContext();
  auto wgs_context_ptr = std::dynamic_pointer_cast<WGSContext>(raw_context);
  OpenSnLogicalErrorIf(not wgs_context_ptr, "Failed to cast WGSContext");
  return *wgs_context_ptr;
}

std::map<uint64_t, BoundaryPreference>&
LBSSolver::GetBoundaryPreferences()
{
  return boundary_preferences_;
}

std::pair<size_t, size_t>
LBSSolver::GetNumPhiIterativeUnknowns()
{
  const auto& sdm = *discretization_;
  const size_t num_local_phi_dofs = sdm.GetNumLocalDOFs(flux_moments_uk_man_);
  const size_t num_global_phi_dofs = sdm.GetNumGlobalDOFs(flux_moments_uk_man_);

  return {num_local_phi_dofs, num_global_phi_dofs};
}

size_t
LBSSolver::MapPhiFieldFunction(size_t g, size_t m) const
{
  OpenSnLogicalErrorIf(phi_field_functions_local_map_.count({g, m}) == 0,
                       std::string("Failure to map phi field function g") + std::to_string(g) +
                         " m" + std::to_string(m));

  return phi_field_functions_local_map_.at({g, m});
}

size_t
LBSSolver::GetHandleToPowerGenFieldFunc() const
{
  OpenSnLogicalErrorIf(not options_.power_field_function_on,
                       "Called when options_.power_field_function_on == false");

  return power_gen_fieldfunc_local_handle_;
}

InputParameters
LBSSolver::GetOptionsBlock()
{
  InputParameters params;

  params.SetGeneralDescription("Set options from a large list of parameters");
  params.SetDocGroup("LBSUtilities");
  params.AddOptionalParameter("spatial_discretization",
                              "pwld",
                              "What spatial discretization to use. Currently only `\"pwld\"` "
                              "is supported");
  params.AddOptionalParameter(
    "scattering_order", 1, "Defines the level of harmonic expansion for the scattering source.");
  params.AddOptionalParameter("max_mpi_message_size",
                              32768,
                              "The maximum MPI message size used during sweep initialization.");
  params.AddOptionalParameter(
    "restart_writes_enabled", false, "Flag that controls writing of restart dumps");
  params.AddOptionalParameter("write_delayed_psi_to_restart",
                              true,
                              "Flag that controls writing of delayed angular fluxes to restarts.");
  params.AddOptionalParameter(
    "read_restart_path", "", "Full path for reading restart dumps including file stem.");
  params.AddOptionalParameter(
    "write_restart_path", "", "Full path for writing restart dumps including file stem.");
  params.AddOptionalParameter("write_restart_time_interval",
                              0,
                              "Time interval in seconds at which restart data is to be written.");
  params.AddOptionalParameter(
    "use_precursors", false, "Flag for using delayed neutron precursors.");
  params.AddOptionalParameter("use_source_moments",
                              false,
                              "Flag for ignoring fixed sources and selectively using source "
                              "moments obtained elsewhere.");
  params.AddOptionalParameter(
    "save_angular_flux", false, "Flag indicating whether angular fluxes are to be stored or not.");
  params.AddOptionalParameter(
    "adjoint", false, "Flag for toggling whether the solver is in adjoint mode.");
  params.AddOptionalParameter(
    "verbose_inner_iterations", true, "Flag to control verbosity of inner iterations.");
  params.AddOptionalParameter(
    "verbose_outer_iterations", true, "Flag to control verbosity of across-groupset iterations.");
  params.AddOptionalParameter(
    "max_ags_iterations", 100, "Maximum number of across-groupset iterations.");
  params.AddOptionalParameter("ags_tolerance", 1.0e-6, "Across-groupset iterations tolerance.");
  params.AddOptionalParameter("ags_convergence_check",
                              "l2",
                              "Type of convergence check for AGS iterations. Valid values are "
                              "`\"l2\"` and '\"pointwise\"'");
  params.AddOptionalParameter(
    "verbose_ags_iterations", true, "Flag to control verbosity of across-groupset iterations.");
  params.AddOptionalParameter("power_field_function_on",
                              false,
                              "Flag to control the creation of the power generation field "
                              "function. If set to `true` then a field function will be created "
                              "with the general name <solver_name>_power_generation`.");
  params.AddOptionalParameter("power_default_kappa",
                              3.20435e-11,
                              "Default `kappa` value (Energy released per fission) to use for "
                              "power generation when cross sections do not have `kappa` values. "
                              "Default: 3.20435e-11 Joule (corresponding to 200 MeV per fission).");
  params.AddOptionalParameter("power_normalization",
                              -1.0,
                              "Power normalization factor to use. Supply a negative or zero number "
                              "to turn this off.");
  params.AddOptionalParameter("field_function_prefix_option",
                              "prefix",
                              "Prefix option on field function names. Default: `\"prefix\"`. Can "
                              "be `\"prefix\"` or `\"solver_name\"`. By default this option uses "
                              "the value of the `field_function_prefix` parameter. If this "
                              "parameter is not set, flux field functions will be exported as "
                              "`phi_gXXX_mYYY` where `XXX` is the zero padded 3 digit group number "
                              "and `YYY` is the zero padded 3 digit moment.");
  params.AddOptionalParameter("field_function_prefix",
                              "",
                              "Prefix to use on all field functions. Default: `\"\"`. By default "
                              "this option is empty. Ff specified, flux moments will be exported "
                              "as `prefix_phi_gXXX_mYYY` where `XXX` is the zero padded 3 digit "
                              "group number and `YYY` is the zero padded 3 digit moment. The "
                              "underscore after \"prefix\" is added automatically.");
  params.AddOptionalParameterArray(
    "boundary_conditions", {}, "An array containing tables for each boundary specification.");
  params.LinkParameterToBlock("boundary_conditions", "BoundaryOptionsBlock");
  params.AddOptionalParameter("clear_boundary_conditions",
                              false,
                              "Clears all boundary conditions. If no additional boundary "
                              "conditions are supplied, this results in all boundaries being "
                              "vacuum.");
  params.AddOptionalParameterArray<std::shared_ptr<PointSource>>(
    "point_sources", {}, "An array of point sources.");
  params.AddOptionalParameter("clear_point_sources", false, "Clears all point sources.");
  params.AddOptionalParameterArray<std::shared_ptr<VolumetricSource>>(
    "volumetric_sources", {}, "An array of handles to volumetric sources.");
  params.AddOptionalParameter("clear_volumetric_sources", false, "Clears all volumetric sources.");
  params.ConstrainParameterRange("spatial_discretization", AllowableRangeList::New({"pwld"}));
  params.ConstrainParameterRange("ags_convergence_check",
                                 AllowableRangeList::New({"l2", "pointwise"}));
  params.ConstrainParameterRange("field_function_prefix_option",
                                 AllowableRangeList::New({"prefix", "solver_name"}));

  return params;
}

InputParameters
LBSSolver::GetBoundaryOptionsBlock()
{
  InputParameters params;

  params.SetGeneralDescription("Set options for boundary conditions. See \\ref LBSBCs");
  params.SetDocGroup("LBSUtilities");
  params.AddRequiredParameter<std::string>("name",
                                           "Boundary name that identifies the specific boundary");
  params.AddRequiredParameter<std::string>("type", "Boundary type specification.");
  params.AddOptionalParameterArray<double>("group_strength",
                                           {},
                                           "Required only if \"type\" is \"isotropic\". An array "
                                           "of isotropic strength per group");
  params.AddOptionalParameter("function_name",
                              "",
                              "Text name of the lua function to be called for this boundary "
                              "condition.");
  params.ConstrainParameterRange(
    "name", AllowableRangeList::New({"xmin", "xmax", "ymin", "ymax", "zmin", "zmax"}));
  params.ConstrainParameterRange("type",
                                 AllowableRangeList::New({"vacuum", "isotropic", "reflecting"}));

  return params;
}

void
LBSSolver::SetOptions(const InputParameters& input)
{
  auto params = LBSSolver::GetOptionsBlock();
  params.AssignParameters(input);

  // Handle order sensitive options
  if (params.IsParameterValid("clear_boundary_conditions"))
  {
    if (params.GetParamValue<bool>("clear_boundary_conditions"))
      boundary_preferences_.clear();
  }

  if (params.IsParameterValid("clear_point_sources"))
  {
    if (params.GetParamValue<bool>("clear_point_sources"))
      point_sources_.clear();
  }

  if (params.IsParameterValid("clear_volumetric_sources"))
  {
    if (params.GetParamValue<bool>("clear_volumetric_sources"))
      volumetric_sources_.clear();
  }

  if (params.IsParameterValid("adjoint"))
  {
    const bool adjoint = params.GetParamValue<bool>("adjoint");
    if (adjoint != options_.adjoint)
    {
      options_.adjoint = adjoint;

      // If a discretization exists, the solver has already been initialized.
      // Reinitialize the materials to obtain the appropriate xs and clear the
      // sources to prepare for defining the adjoint problem
      if (discretization_)
      {
        // The materials are reinitialized here to ensure that the proper cross sections
        // are available to the solver. Because an adjoint solve requires volumetric or
        // point sources, the material-based sources are not set within the initialize routine.
        InitializeMaterials();

        // Forward and adjoint sources are fundamentally different, so any existing sources
        // should be cleared and reset through options upon changing modes.
        point_sources_.clear();
        volumetric_sources_.clear();
        boundary_preferences_.clear();

        // Set all solutions to zero.
        phi_old_local_.assign(phi_old_local_.size(), 0.0);
        phi_new_local_.assign(phi_new_local_.size(), 0.0);
        for (auto& psi : psi_new_local_)
          psi.assign(psi.size(), 0.0);
        precursor_new_local_.assign(precursor_new_local_.size(), 0.0);
      }
    }
  }

  // Handle order insensitive options
  for (size_t p = 0; p < params.GetNumParameters(); ++p)
  {
    const auto& spec = params.GetParam(p);

    if (spec.GetName() == "spatial_discretization")
    {
      auto sdm_name = spec.GetValue<std::string>();
      if (sdm_name == "pwld")
        options_.sd_type = SpatialDiscretizationType::PIECEWISE_LINEAR_DISCONTINUOUS;
    }

    else if (spec.GetName() == "scattering_order")
      options_.scattering_order = spec.GetValue<int>();

    else if (spec.GetName() == "max_mpi_message_size")
      options_.max_mpi_message_size = spec.GetValue<int>();

    else if (spec.GetName() == "restart_writes_enabled")
      options_.restart_writes_enabled = spec.GetValue<bool>();

    else if (spec.GetName() == "write_delayed_psi_to_restart")
      options_.write_delayed_psi_to_restart = spec.GetValue<bool>();

    else if (spec.GetName() == "read_restart_path")
    {
      options_.read_restart_path = spec.GetValue<std::string>();
      if (not options_.read_restart_path.empty())
        options_.read_restart_path += std::to_string(opensn::mpi_comm.rank()) + ".restart.h5";
    }

    else if (spec.GetName() == "write_restart_path")
    {
      options_.write_restart_path = spec.GetValue<std::string>();
      if (not options_.write_restart_path.empty())
        options_.write_restart_path += std::to_string(opensn::mpi_comm.rank()) + ".restart.h5";
    }

    else if (spec.GetName() == "write_restart_time_interval")
      options_.write_restart_time_interval = std::chrono::seconds(spec.GetValue<int>());

    else if (spec.GetName() == "use_precursors")
      options_.use_precursors = spec.GetValue<bool>();

    else if (spec.GetName() == "use_source_moments")
      options_.use_src_moments = spec.GetValue<bool>();

    else if (spec.GetName() == "save_angular_flux")
      options_.save_angular_flux = spec.GetValue<bool>();

    else if (spec.GetName() == "verbose_inner_iterations")
      options_.verbose_inner_iterations = spec.GetValue<bool>();

    else if (spec.GetName() == "max_ags_iterations")
      options_.max_ags_iterations = spec.GetValue<int>();

    else if (spec.GetName() == "ags_tolerance")
      options_.ags_tolerance = spec.GetValue<double>();

    else if (spec.GetName() == "ags_convergence_check")
    {
      auto check = spec.GetValue<std::string>();
      if (check == "pointwise")
        options_.ags_pointwise_convergence = true;
    }

    else if (spec.GetName() == "verbose_ags_iterations")
      options_.verbose_ags_iterations = spec.GetValue<bool>();

    else if (spec.GetName() == "verbose_outer_iterations")
      options_.verbose_outer_iterations = spec.GetValue<bool>();

    else if (spec.GetName() == "power_field_function_on")
      options_.power_field_function_on = spec.GetValue<bool>();

    else if (spec.GetName() == "power_default_kappa")
      options_.power_default_kappa = spec.GetValue<double>();

    else if (spec.GetName() == "power_normalization")
      options_.power_normalization = spec.GetValue<double>();

    else if (spec.GetName() == "field_function_prefix_option")
    {
      options_.field_function_prefix_option = spec.GetValue<std::string>();
    }

    else if (spec.GetName() == "field_function_prefix")
      options_.field_function_prefix = spec.GetValue<std::string>();

    else if (spec.GetName() == "boundary_conditions")
    {
      spec.RequireBlockTypeIs(ParameterBlockType::ARRAY);
      for (size_t b = 0; b < spec.GetNumParameters(); ++b)
      {
        auto bndry_params = GetBoundaryOptionsBlock();
        bndry_params.AssignParameters(spec.GetParam(b));
        SetBoundaryOptions(bndry_params);
      }

      // If a discretization exists, initialize the boundaries.
      if (discretization_)
        InitializeBoundaries();
    }

    else if (spec.GetName() == "point_sources")
    {
      spec.RequireBlockTypeIs(ParameterBlockType::ARRAY);
      for (const auto& sub_param : spec)
      {
        point_sources_.push_back(sub_param.GetValue<std::shared_ptr<PointSource>>());

        // If a discretization exists, the point source can be initialized.
        if (discretization_)
          point_sources_.back()->Initialize(*this);
      }
    }

    else if (spec.GetName() == "volumetric_sources")
    {
      spec.RequireBlockTypeIs(ParameterBlockType::ARRAY);
      for (const auto& sub_param : spec)
      {
        volumetric_sources_.push_back(sub_param.GetValue<std::shared_ptr<VolumetricSource>>());

        // If the discretization exists, the volumetric source can be initialized.
        if (discretization_)
          volumetric_sources_.back()->Initialize(*this);
      }
    }
  } // for p

  if (options_.restart_writes_enabled)
  {
    // Create restart directory if necessary
    auto dir = options_.write_restart_path.parent_path();
    if (opensn::mpi_comm.rank() == 0)
    {
      if (not std::filesystem::exists(dir))
      {
        if (not std::filesystem::create_directories(dir))
          throw std::runtime_error("Failed to create restart directory: " + dir.string());
      }
      else if (not std::filesystem::is_directory(dir))
        throw std::runtime_error("Restart path exists but is not a directory: " + dir.string());
    }
    opensn::mpi_comm.barrier();
    UpdateRestartWriteTime();
  }
}

void
LBSSolver::SetBoundaryOptions(const InputParameters& params)
{
  const std::string fname = __FUNCTION__;
  const auto boundary_name = params.GetParamValue<std::string>("name");
  const auto bndry_type = params.GetParamValue<std::string>("type");

  const auto bid = supported_boundary_names.at(boundary_name);
  const std::map<std::string, LBSBoundaryType> type_list = {
    {"vacuum", LBSBoundaryType::VACUUM},
    {"isotropic", LBSBoundaryType::ISOTROPIC},
    {"reflecting", LBSBoundaryType::REFLECTING}};

  const auto type = type_list.at(bndry_type);
  switch (type)
  {
    case LBSBoundaryType::VACUUM:
    case LBSBoundaryType::REFLECTING:
    {
      GetBoundaryPreferences()[bid] = {type};
      break;
    }
    case LBSBoundaryType::ISOTROPIC:
    {
      OpenSnInvalidArgumentIf(not params.Has("group_strength"),
                              "Boundary conditions with type=\"isotropic\" require parameter "
                              "\"group_strength\"");

      params.RequireParameterBlockTypeIs("group_strength", ParameterBlockType::ARRAY);
      const auto group_strength = params.GetParamVectorValue<double>("group_strength");
      boundary_preferences_[bid] = {type, group_strength};
      break;
    }
    case LBSBoundaryType::ARBITRARY:
    {
      throw std::runtime_error("Arbitrary boundary conditions are not currently supported.");
      break;
    }
  }
}

void
LBSSolver::Initialize()
{
  CALI_CXX_MARK_SCOPE("LBSSolver::Initialize");

  PerformInputChecks(); // assigns num_groups and grid
  PrintSimHeader();

  mpi_comm.barrier();

  InitializeMaterials();
  InitializeSpatialDiscretization();
  InitializeGroupsets();
  ComputeNumberOfMoments();
  InitializeParrays();
  InitializeBoundaries();

  // Initialize point sources
  for (auto& point_source : point_sources_)
    point_source->Initialize(*this);

  // Initialize volumetric sources
  for (auto& volumetric_source : volumetric_sources_)
    volumetric_source->Initialize(*this);
}

void
LBSSolver::PerformInputChecks()
{
  if (groups_.empty())
  {
    log.LogAllError() << "LinearBoltzmann::SteadyStateSolver: No groups added to solver.";
    Exit(EXIT_FAILURE);
  }

  num_groups_ = groups_.size();

  if (groupsets_.empty())
  {
    log.LogAllError() << "LinearBoltzmann::SteadyStateSolver: No group-sets added to solver.";
    Exit(EXIT_FAILURE);
  }
  int grpset_counter = 0;
  for (auto& group_set : groupsets_)
  {
    if (group_set.groups.empty())
    {
      log.LogAllError() << "LinearBoltzmann::SteadyStateSolver: No groups added to groupset "
                        << grpset_counter << ".";
      Exit(EXIT_FAILURE);
    }
    ++grpset_counter;
  }

  if (options_.sd_type == SpatialDiscretizationType::UNDEFINED)
  {
    log.LogAllError() << "LinearBoltzmann::SteadyStateSolver: No discretization_ method set.";
    Exit(EXIT_FAILURE);
  }

  if (grid_ptr_ == nullptr)
  {
    log.LogAllError() << "LinearBoltzmann::SteadyStateSolver: No "
                         "grid_ptr_ available from region.";
    Exit(EXIT_FAILURE);
  }

  // Determine geometry type
  const auto dim = grid_ptr_->GetDimension();
  if (dim == 1)
    options_.geometry_type = GeometryType::ONED_SLAB;
  else if (dim == 2)
    options_.geometry_type = GeometryType::TWOD_CARTESIAN;
  else if (dim == 3)
    options_.geometry_type = GeometryType::THREED_CARTESIAN;
  else
    OpenSnLogicalError("Cannot deduce geometry type from mesh.");

  // Assign placeholder unit densities
  densities_local_.assign(grid_ptr_->local_cells.size(), 1.0);
}

void
LBSSolver::PrintSimHeader()
{
  if (opensn::mpi_comm.rank() == 0)
  {
    std::stringstream outstr;
    outstr << "\nInitializing LBS SteadyStateSolver with name: " << GetName() << "\n\n"
           << "Scattering order    : " << options_.scattering_order << "\n"
           << "Number of Groups    : " << groups_.size() << "\n"
           << "Number of Group sets: " << groupsets_.size() << std::endl;

    // Output Groupsets
    for (const auto& groupset : groupsets_)
    {
      char buf_pol[20];

      outstr << "\n***** Groupset " << groupset.id << " *****\n"
             << "Groups:\n";
      int counter = 0;
      for (auto group : groupset.groups)
      {
        snprintf(buf_pol, 20, "%5d ", group.id);
        outstr << std::string(buf_pol);
        counter++;
        if (counter == 12)
        {
          counter = 0;
          outstr << "\n";
        }
      }
    }
    log.Log() << outstr.str() << "\n" << std::endl;
  }
}

void
LBSSolver::InitializeMaterials()
{
  CALI_CXX_MARK_SCOPE("LBSSolver::InitializeMaterials");

  log.Log0Verbose1() << "Initializing Materials";

  // Create set of material ids locally relevant
  const size_t num_physics_mats = material_stack.size();

  int invalid_mat_cell_count = 0;
  std::set<int> unique_material_ids;
  for (auto& cell : grid_ptr_->local_cells)
  {
    unique_material_ids.insert(cell.material_id);
    if (cell.material_id < 0)
      ++invalid_mat_cell_count;
  }
  const auto& ghost_cell_ids = grid_ptr_->cells.GetGhostGlobalIDs();
  for (uint64_t cell_id : ghost_cell_ids)
  {
    const auto& cell = grid_ptr_->cells[cell_id];
    unique_material_ids.insert(cell.material_id);
    if (cell.material_id < 0)
      ++invalid_mat_cell_count;
  }
  OpenSnLogicalErrorIf(invalid_mat_cell_count > 0,
                       std::to_string(invalid_mat_cell_count) +
                         " cells encountered with an invalid material id.");

  // Get ready for processing
  std::stringstream materials_list;
  matid_to_xs_map_.clear();

  // Process materials
  for (const int& mat_id : unique_material_ids)
  {
    materials_list << "Material id " << mat_id;

    const auto& current_material = GetStackItemPtr(material_stack, mat_id, __FUNCTION__);

    // Extract properties
    bool found_transport_xs = false;
    for (const auto& property : current_material->properties)
    {
      if (property->GetType() == PropertyType::TRANSPORT_XSECTIONS)
      {
        auto xs = std::static_pointer_cast<MultiGroupXS>(property);
        xs->SetAdjointMode(options_.adjoint);
        matid_to_xs_map_[mat_id] = xs;
        found_transport_xs = true;
      }
    } // for property

    // Check valid property
    OpenSnLogicalErrorIf(not found_transport_xs,
                         "Material \"" + current_material->name + "\" does not contain " +
                           "transport cross sections.");

    // Check number of groups legal
    OpenSnLogicalErrorIf(matid_to_xs_map_[mat_id]->GetNumGroups() < groups_.size(),
                         "Material \"" + current_material->name + "\" has fewer groups (" +
                           std::to_string(matid_to_xs_map_[mat_id]->GetNumGroups()) + ") than " +
                           "the simulation (" + std::to_string(groups_.size()) + "). " +
                           "A material must have at least as many groups as the simulation.");

    // Check number of moments
    if (matid_to_xs_map_[mat_id]->GetScatteringOrder() < options_.scattering_order)
    {
      log.Log0Warning() << __FUNCTION__ << ": Material \"" << current_material->name
                        << "\" has a lower scattering order ("
                        << matid_to_xs_map_[mat_id]->GetScatteringOrder() << ") "
                        << "than the simulation (" << options_.scattering_order << ").";
    }

    materials_list << " number of moments " << matid_to_xs_map_[mat_id]->GetScatteringOrder() + 1
                   << "\n";
  } // for material id

  // Initialize precursor properties
  num_precursors_ = 0;
  max_precursors_per_material_ = 0;
  for (const auto& mat_id_xs : matid_to_xs_map_)
  {
    const auto& xs = mat_id_xs.second;
    num_precursors_ += xs->GetNumPrecursors();
    if (xs->GetNumPrecursors() > max_precursors_per_material_)
      max_precursors_per_material_ = xs->GetNumPrecursors();
  }

  // if no precursors, turn off precursors
  if (num_precursors_ == 0)
    options_.use_precursors = false;

  // check compatibility when precursors are on
  if (options_.use_precursors)
  {
    for (const auto& [mat_id, xs] : matid_to_xs_map_)
    {
      OpenSnLogicalErrorIf(xs->IsFissionable() and num_precursors_ == 0,
                           "Incompatible cross-section data encountered for material ID " +
                             std::to_string(mat_id) + ". When delayed neutron data is present " +
                             "for one fissionable matrial, it must be present for all fissionable "
                             "materials.");
    }
  }

  // Update transport views if available
  if (grid_ptr_->local_cells.size() == cell_transport_views_.size())
    for (const auto& cell : grid_ptr_->local_cells)
    {
      const auto& xs_ptr = matid_to_xs_map_[cell.material_id];
      auto& transport_view = cell_transport_views_[cell.local_id];

      transport_view.ReassignXS(*xs_ptr);
    }

  log.Log0Verbose1() << "Materials Initialized:\n" << materials_list.str() << "\n";

  mpi_comm.barrier();
}

void
LBSSolver::InitializeSpatialDiscretization()
{
  CALI_CXX_MARK_SCOPE("LBSSolver::InitializeSpatialDiscretization");

  log.Log() << "Initializing spatial discretization.\n";
  discretization_ = PieceWiseLinearDiscontinuous::New(grid_ptr_);

  ComputeUnitIntegrals();
}

void
LBSSolver::ComputeUnitIntegrals()
{
  CALI_CXX_MARK_SCOPE("LBSSolver::ComputeUnitIntegrals");

  log.Log() << "Computing unit integrals.\n";
  const auto& sdm = *discretization_;

  // Define spatial weighting functions
  struct SpatialWeightFunction // SWF
  {
    virtual double operator()(const Vector3& pt) const { return 1.0; }
    virtual ~SpatialWeightFunction() = default;
  };

  struct SphericalSWF : public SpatialWeightFunction
  {
    double operator()(const Vector3& pt) const override { return pt[2] * pt[2]; }
  };

  struct CylindricalSWF : public SpatialWeightFunction
  {
    double operator()(const Vector3& pt) const override { return pt[0]; }
  };

  auto swf_ptr = std::make_shared<SpatialWeightFunction>();
  if (options_.geometry_type == GeometryType::ONED_SPHERICAL)
    swf_ptr = std::make_shared<SphericalSWF>();
  if (options_.geometry_type == GeometryType::TWOD_CYLINDRICAL)
    swf_ptr = std::make_shared<CylindricalSWF>();

  auto ComputeCellUnitIntegrals = [&sdm](const Cell& cell, const SpatialWeightFunction& swf)
  {
    const auto& cell_mapping = sdm.GetCellMapping(cell);
    const size_t cell_num_faces = cell.faces.size();
    const size_t cell_num_nodes = cell_mapping.GetNumNodes();
    const auto fe_vol_data = cell_mapping.MakeVolumetricFiniteElementData();

    DenseMatrix<double> IntV_gradshapeI_gradshapeJ(cell_num_nodes, cell_num_nodes, 0.0);
    DenseMatrix<Vector3> IntV_shapeI_gradshapeJ(cell_num_nodes, cell_num_nodes);
    DenseMatrix<double> IntV_shapeI_shapeJ(cell_num_nodes, cell_num_nodes, 0.0);
    Vector<double> IntV_shapeI(cell_num_nodes, 0.);
    std::vector<DenseMatrix<double>> IntS_shapeI_shapeJ(cell_num_faces);
    std::vector<DenseMatrix<Vector3>> IntS_shapeI_gradshapeJ(cell_num_faces);
    std::vector<Vector<double>> IntS_shapeI(cell_num_faces);

    // Volume integrals
    for (unsigned int i = 0; i < cell_num_nodes; ++i)
    {
      for (unsigned int j = 0; j < cell_num_nodes; ++j)
      {
        for (const auto& qp : fe_vol_data.GetQuadraturePointIndices())
        {
          IntV_gradshapeI_gradshapeJ(i, j) +=
            swf(fe_vol_data.QPointXYZ(qp)) *
            fe_vol_data.ShapeGrad(i, qp).Dot(fe_vol_data.ShapeGrad(j, qp)) *
            fe_vol_data.JxW(qp); // K-matrix

          IntV_shapeI_gradshapeJ(i, j) +=
            swf(fe_vol_data.QPointXYZ(qp)) * fe_vol_data.ShapeValue(i, qp) *
            fe_vol_data.ShapeGrad(j, qp) * fe_vol_data.JxW(qp); // G-matrix

          IntV_shapeI_shapeJ(i, j) +=
            swf(fe_vol_data.QPointXYZ(qp)) * fe_vol_data.ShapeValue(i, qp) *
            fe_vol_data.ShapeValue(j, qp) * fe_vol_data.JxW(qp); // M-matrix
        }                                                        // for qp
      }                                                          // for j

      for (const auto& qp : fe_vol_data.GetQuadraturePointIndices())
      {
        IntV_shapeI(i) +=
          swf(fe_vol_data.QPointXYZ(qp)) * fe_vol_data.ShapeValue(i, qp) * fe_vol_data.JxW(qp);
      } // for qp
    }   // for i

    //  surface integrals
    for (size_t f = 0; f < cell_num_faces; ++f)
    {
      const auto fe_srf_data = cell_mapping.MakeSurfaceFiniteElementData(f);
      IntS_shapeI_shapeJ[f] = DenseMatrix<double>(cell_num_nodes, cell_num_nodes, 0.0);
      IntS_shapeI[f] = Vector<double>(cell_num_nodes, 0.);
      IntS_shapeI_gradshapeJ[f] = DenseMatrix<Vector3>(cell_num_nodes, cell_num_nodes);

      for (unsigned int i = 0; i < cell_num_nodes; ++i)
      {
        for (unsigned int j = 0; j < cell_num_nodes; ++j)
        {
          for (const auto& qp : fe_srf_data.GetQuadraturePointIndices())
          {
            IntS_shapeI_shapeJ[f](i, j) += swf(fe_srf_data.QPointXYZ(qp)) *
                                           fe_srf_data.ShapeValue(i, qp) *
                                           fe_srf_data.ShapeValue(j, qp) * fe_srf_data.JxW(qp);
            IntS_shapeI_gradshapeJ[f](i, j) += swf(fe_srf_data.QPointXYZ(qp)) *
                                               fe_srf_data.ShapeValue(i, qp) *
                                               fe_srf_data.ShapeGrad(j, qp) * fe_srf_data.JxW(qp);
          } // for qp
        }   // for j

        for (const auto& qp : fe_srf_data.GetQuadraturePointIndices())
        {
          IntS_shapeI[f](i) +=
            swf(fe_srf_data.QPointXYZ(qp)) * fe_srf_data.ShapeValue(i, qp) * fe_srf_data.JxW(qp);
        } // for qp
      }   // for i
    }     // for f

    return UnitCellMatrices{IntV_gradshapeI_gradshapeJ,
                            IntV_shapeI_gradshapeJ,
                            IntV_shapeI_shapeJ,
                            IntV_shapeI,

                            IntS_shapeI_shapeJ,
                            IntS_shapeI_gradshapeJ,
                            IntS_shapeI};
  };

  const size_t num_local_cells = grid_ptr_->local_cells.size();
  unit_cell_matrices_.resize(num_local_cells);

  for (const auto& cell : grid_ptr_->local_cells)
    unit_cell_matrices_[cell.local_id] = ComputeCellUnitIntegrals(cell, *swf_ptr);

  const auto ghost_ids = grid_ptr_->cells.GetGhostGlobalIDs();
  for (uint64_t ghost_id : ghost_ids)
    unit_ghost_cell_matrices_[ghost_id] =
      ComputeCellUnitIntegrals(grid_ptr_->cells[ghost_id], *swf_ptr);

  // Assessing global unit cell matrix storage
  std::array<size_t, 2> num_local_ucms = {unit_cell_matrices_.size(),
                                          unit_ghost_cell_matrices_.size()};
  std::array<size_t, 2> num_global_ucms = {0, 0};

  mpi_comm.all_reduce(num_local_ucms.data(), 2, num_global_ucms.data(), mpi::op::sum<size_t>());

  opensn::mpi_comm.barrier();
  log.Log() << "Ghost cell unit cell-matrix ratio: "
            << (double)num_global_ucms[1] * 100 / (double)num_global_ucms[0] << "%";
  log.Log() << "Cell matrices computed.";
}

void
LBSSolver::InitializeGroupsets()
{
  CALI_CXX_MARK_SCOPE("LBSSolver::InitializeGroupsets");

  for (auto& groupset : groupsets_)
  {
    // Build groupset angular flux unknown manager
    groupset.psi_uk_man_.unknowns.clear();
    size_t num_angles = groupset.quadrature->abscissae.size();
    size_t gs_num_groups = groupset.groups.size();
    auto& grpset_psi_uk_man = groupset.psi_uk_man_;

    const auto VarVecN = UnknownType::VECTOR_N;
    for (unsigned int n = 0; n < num_angles; ++n)
      grpset_psi_uk_man.AddUnknown(VarVecN, gs_num_groups);

    groupset.BuildDiscMomOperator(options_.scattering_order, options_.geometry_type);
    groupset.BuildMomDiscOperator(options_.scattering_order, options_.geometry_type);
    groupset.BuildSubsets();
  } // for groupset
}

void
LBSSolver::ComputeNumberOfMoments()
{
  CALI_CXX_MARK_SCOPE("LBSSolver::ComputeNumberOfMoments");

  for (size_t gs = 1; gs < groupsets_.size(); ++gs)
    if (groupsets_[gs].quadrature->GetMomentToHarmonicsIndexMap() !=
        groupsets_[0].quadrature->GetMomentToHarmonicsIndexMap())
      throw std::logic_error("LinearBoltzmann::SteadyStateSolver::ComputeNumberOfMoments : "
                             "Moment-to-Harmonics mapping differs between "
                             "groupsets_, which is not allowed.");

  num_moments_ = (int)groupsets_.front().quadrature->GetMomentToHarmonicsIndexMap().size();

  if (num_moments_ == 0)
    throw std::logic_error("LinearBoltzmann::SteadyStateSolver::ComputeNumberOfMoments : "
                           "unable to infer number of moments from angular "
                           "quadrature.");
}

void
LBSSolver::InitializeParrays()
{
  CALI_CXX_MARK_SCOPE("LBSSolver::InitializeParrays");

  log.Log() << "Initializing parallel arrays."
            << " G=" << num_groups_ << " M=" << num_moments_ << std::endl;

  // Initialize unknown
  // structure
  flux_moments_uk_man_.unknowns.clear();
  for (size_t m = 0; m < num_moments_; ++m)
  {
    flux_moments_uk_man_.AddUnknown(UnknownType::VECTOR_N, groups_.size());
    flux_moments_uk_man_.unknowns.back().name = "m" + std::to_string(m);
  }

  // Compute local # of dof
  local_node_count_ = discretization_->GetNumLocalNodes();
  global_node_count_ = discretization_->GetNumGlobalNodes();

  // Compute num of unknowns
  size_t num_grps = groups_.size();
  size_t local_unknown_count = local_node_count_ * num_grps * num_moments_;

  log.LogAllVerbose1() << "LBS Number of phi unknowns: " << local_unknown_count;

  // Size local vectors
  q_moments_local_.assign(local_unknown_count, 0.0);
  phi_old_local_.assign(local_unknown_count, 0.0);
  phi_new_local_.assign(local_unknown_count, 0.0);

  // Setup groupset psi vectors
  psi_new_local_.clear();
  for (auto& groupset : groupsets_)
  {
    psi_new_local_.emplace_back();
    if (options_.save_angular_flux)
    {
      size_t num_ang_unknowns = discretization_->GetNumLocalDOFs(groupset.psi_uk_man_);
      psi_new_local_.back().assign(num_ang_unknowns, 0.0);
    }
  }

  // Setup precursor vector
  if (options_.use_precursors)
  {
    size_t num_precursor_dofs = grid_ptr_->local_cells.size() * max_precursors_per_material_;
    precursor_new_local_.assign(num_precursor_dofs, 0.0);
  }

  // Initialize transport views
  // Transport views act as a data structure to store information
  // related to the transport simulation. The most prominent function
  // here is that it holds the means to know where a given cell's
  // transport quantities are located in the unknown vectors (i.e. phi)
  //
  // Also, for a given cell, within a given sweep chunk,
  // we need to solve a matrix which square size is the
  // amount of nodes on the cell. max_cell_dof_count is
  // initialized here.
  //
  size_t block_MG_counter = 0; // Counts the strides of moment and group

  const Vector3 ihat(1.0, 0.0, 0.0);
  const Vector3 jhat(0.0, 1.0, 0.0);
  const Vector3 khat(0.0, 0.0, 1.0);

  max_cell_dof_count_ = 0;
  cell_transport_views_.clear();
  cell_transport_views_.reserve(grid_ptr_->local_cells.size());
  for (auto& cell : grid_ptr_->local_cells)
  {
    size_t num_nodes = discretization_->GetCellNumNodes(cell);
    int mat_id = cell.material_id;

    // compute cell volumes
    double cell_volume = 0.0;
    const auto& IntV_shapeI = unit_cell_matrices_[cell.local_id].intV_shapeI;
    for (size_t i = 0; i < num_nodes; ++i)
      cell_volume += IntV_shapeI(i);

    size_t cell_phi_address = block_MG_counter;

    const size_t num_faces = cell.faces.size();
    std::vector<bool> face_local_flags(num_faces, true);
    std::vector<int> face_locality(num_faces, opensn::mpi_comm.rank());
    std::vector<const Cell*> neighbor_cell_ptrs(num_faces, nullptr);
    bool cell_on_boundary = false;
    int f = 0;
    for (auto& face : cell.faces)
    {
      if (not face.has_neighbor)
      {
        Vector3& n = face.normal;

        int boundary_id = -1;
        if (n.Dot(ihat) < -0.999)
          boundary_id = XMIN;
        else if (n.Dot(ihat) > 0.999)
          boundary_id = XMAX;
        else if (n.Dot(jhat) < -0.999)
          boundary_id = YMIN;
        else if (n.Dot(jhat) > 0.999)
          boundary_id = YMAX;
        else if (n.Dot(khat) < -0.999)
          boundary_id = ZMIN;
        else if (n.Dot(khat) > 0.999)
          boundary_id = ZMAX;

        if (boundary_id >= 0)
          face.neighbor_id = boundary_id;
        cell_on_boundary = true;

        face_local_flags[f] = false;
        face_locality[f] = -1;
      } // if bndry
      else
      {
        const int neighbor_partition = face.GetNeighborPartitionID(grid_ptr_.get());
        face_local_flags[f] = (neighbor_partition == opensn::mpi_comm.rank());
        face_locality[f] = neighbor_partition;
        neighbor_cell_ptrs[f] = &grid_ptr_->cells[face.neighbor_id];
      }

      ++f;
    } // for f

    if (num_nodes > max_cell_dof_count_)
      max_cell_dof_count_ = num_nodes;

    cell_transport_views_.emplace_back(cell_phi_address,
                                       num_nodes,
                                       num_grps,
                                       num_moments_,
                                       num_faces,
                                       *matid_to_xs_map_[mat_id],
                                       cell_volume,
                                       face_local_flags,
                                       face_locality,
                                       neighbor_cell_ptrs,
                                       cell_on_boundary);
    block_MG_counter += num_nodes * num_grps * num_moments_;
  } // for local cell

  // Populate grid nodal mappings
  // This is used in the Flux Data Structures (FLUDS)
  grid_nodal_mappings_.clear();
  grid_nodal_mappings_.reserve(grid_ptr_->local_cells.size());
  for (auto& cell : grid_ptr_->local_cells)
  {
    CellFaceNodalMapping cell_nodal_mapping;
    cell_nodal_mapping.reserve(cell.faces.size());

    for (auto& face : cell.faces)
    {
      std::vector<short> face_node_mapping;
      std::vector<short> cell_node_mapping;
      int adj_face_idx = -1;

      if (face.has_neighbor)
      {
        grid_ptr_->FindAssociatedVertices(face, face_node_mapping);
        grid_ptr_->FindAssociatedCellVertices(face, cell_node_mapping);
        adj_face_idx = face.GetNeighborAdjacentFaceIndex(grid_ptr_.get());
      }

      cell_nodal_mapping.emplace_back(adj_face_idx, face_node_mapping, cell_node_mapping);
    } // for f

    grid_nodal_mappings_.push_back(cell_nodal_mapping);
  } // for local cell

  // Get grid localized communicator set
  grid_local_comm_set_ = grid_ptr_->MakeMPILocalCommunicatorSet();

  // Make face histogram
  grid_face_histogram_ = grid_ptr_->MakeGridFaceHistogram();

  // Initialize Field Functions
  InitializeFieldFunctions();

  opensn::mpi_comm.barrier();
  log.Log() << "Done with parallel arrays." << std::endl;
}

void
LBSSolver::InitializeFieldFunctions()
{
  CALI_CXX_MARK_SCOPE("LBSSolver::InitializeFieldFunctions");

  if (not field_functions_.empty())
    return;

  // Initialize Field Functions for flux moments
  phi_field_functions_local_map_.clear();

  for (size_t g = 0; g < groups_.size(); ++g)
  {
    for (size_t m = 0; m < num_moments_; ++m)
    {
      std::string prefix;
      if (options_.field_function_prefix_option == "prefix")
      {
        prefix = options_.field_function_prefix;
        if (not prefix.empty())
          prefix += "_";
      }
      if (options_.field_function_prefix_option == "solver_name")
        prefix = GetName() + "_";

      char buff[100];
      snprintf(
        buff, 99, "%sphi_g%03d_m%02d", prefix.c_str(), static_cast<int>(g), static_cast<int>(m));
      const std::string name = std::string(buff);

      auto group_ff = std::make_shared<FieldFunctionGridBased>(
        name, discretization_, Unknown(UnknownType::SCALAR));

      field_function_stack.push_back(group_ff);
      field_functions_.push_back(group_ff);

      phi_field_functions_local_map_[{g, m}] = field_functions_.size() - 1;
    } // for m
  }   // for g

  // Initialize power generation field function
  if (options_.power_field_function_on)
  {
    std::string prefix;
    if (options_.field_function_prefix_option == "prefix")
    {
      prefix = options_.field_function_prefix;
      if (not prefix.empty())
        prefix += "_";
    }
    if (options_.field_function_prefix_option == "solver_name")
      prefix = GetName() + "_";

    auto power_ff = std::make_shared<FieldFunctionGridBased>(
      prefix + "power_generation", discretization_, Unknown(UnknownType::SCALAR));

    field_function_stack.push_back(power_ff);
    field_functions_.push_back(power_ff);

    power_gen_fieldfunc_local_handle_ = field_functions_.size() - 1;
  }
}

void
LBSSolver::InitializeBoundaries()
{
  CALI_CXX_MARK_SCOPE("LBSSolver::InitializeBoundaries");

  const std::string fname = "LBSSolver::InitializeBoundaries";
  // Determine boundary-ids involved in the problem
  std::set<uint64_t> global_unique_bids_set;
  {
    std::set<uint64_t> local_unique_bids_set;
    for (const auto& cell : grid_ptr_->local_cells)
      for (const auto& face : cell.faces)
        if (not face.has_neighbor)
          local_unique_bids_set.insert(face.neighbor_id);

    std::vector<uint64_t> local_unique_bids(local_unique_bids_set.begin(),
                                            local_unique_bids_set.end());
    std::vector<uint64_t> recvbuf;
    mpi_comm.all_gather(local_unique_bids, recvbuf);

    global_unique_bids_set = local_unique_bids_set; // give it a head start

    for (uint64_t bid : recvbuf)
      global_unique_bids_set.insert(bid);
  }

  // Initialize default incident boundary
  const size_t G = num_groups_;

  sweep_boundaries_.clear();
  for (uint64_t bid : global_unique_bids_set)
  {
    const bool has_no_preference = boundary_preferences_.count(bid) == 0;
    const bool has_not_been_set = sweep_boundaries_.count(bid) == 0;
    if (has_no_preference and has_not_been_set)
    {
      sweep_boundaries_[bid] = std::make_shared<VacuumBoundary>(G);
    } // defaulted
    else if (has_not_been_set)
    {
      const auto& bndry_pref = boundary_preferences_.at(bid);
      const auto& mg_q = bndry_pref.isotropic_mg_source;

      if (bndry_pref.type == LBSBoundaryType::VACUUM)
        sweep_boundaries_[bid] = std::make_shared<VacuumBoundary>(G);
      else if (bndry_pref.type == LBSBoundaryType::ISOTROPIC)
        sweep_boundaries_[bid] = std::make_shared<IsotropicBoundary>(G, mg_q);
      else if (bndry_pref.type == LBSBoundaryType::REFLECTING)
      {
        // Locally check all faces, that subscribe to this boundary,
        // have the same normal
        const double EPSILON = 1.0e-12;
        std::unique_ptr<Vector3> n_ptr = nullptr;
        for (const auto& cell : grid_ptr_->local_cells)
          for (const auto& face : cell.faces)
            if (not face.has_neighbor and face.neighbor_id == bid)
            {
              if (not n_ptr)
                n_ptr = std::make_unique<Vector3>(face.normal);
              if (std::fabs(face.normal.Dot(*n_ptr) - 1.0) > EPSILON)
                throw std::logic_error(fname +
                                       ": Not all face normals are, within tolerance, locally the "
                                       "same for the reflecting boundary condition requested.");
            }

        // Now check globally
        const int local_has_bid = n_ptr != nullptr ? 1 : 0;
        const Vector3 local_normal = local_has_bid ? *n_ptr : Vector3(0.0, 0.0, 0.0);

        std::vector<int> locJ_has_bid(opensn::mpi_comm.size(), 1);
        std::vector<double> locJ_n_val(opensn::mpi_comm.size() * 3, 0.0);

        mpi_comm.all_gather(local_has_bid, locJ_has_bid);
        std::vector<double> lnv = {local_normal.x, local_normal.y, local_normal.z};
        mpi_comm.all_gather(lnv.data(), 3, locJ_n_val.data(), 3);

        Vector3 global_normal;
        for (int j = 0; j < opensn::mpi_comm.size(); ++j)
        {
          if (locJ_has_bid[j])
          {
            int offset = 3 * j;
            const double* n = &locJ_n_val[offset];
            const Vector3 locJ_normal(n[0], n[1], n[2]);

            if (local_has_bid)
              if (std::fabs(local_normal.Dot(locJ_normal) - 1.0) > EPSILON)
                throw std::logic_error(fname +
                                       ": Not all face normals are, within tolerance, globally the "
                                       "same for the reflecting boundary condition requested.");

            global_normal = locJ_normal;
          }
        }

        sweep_boundaries_[bid] = std::make_shared<ReflectingBoundary>(
          G, global_normal, MapGeometryTypeToCoordSys(options_.geometry_type));
      }
    } // non-defaulted
  }   // for bndry id
}

void
LBSSolver::InitializeSolverSchemes()
{
  CALI_CXX_MARK_SCOPE("LBSSolver::InitializeSolverSchemes");

  log.Log() << "Initializing WGS and AGS solvers";

  InitializeWGSSolvers();

  ags_solver_ = std::make_shared<AGSSolver>(*this, wgs_solvers_);
  if (groupsets_.size() == 1)
  {
    ags_solver_->SetMaxIterations(1);
    ags_solver_->SetVerbosity(false);
  }
  else
  {
    ags_solver_->SetMaxIterations(options_.max_ags_iterations);
    ags_solver_->SetVerbosity(options_.verbose_ags_iterations);
  }
  ags_solver_->SetTolerance(options_.ags_tolerance);
}

void
LBSSolver::InitWGDSA(LBSGroupset& groupset, bool vaccum_bcs_are_dirichlet)
{
  CALI_CXX_MARK_SCOPE("LBSSolver::InitWGDSA");

  if (groupset.apply_wgdsa)
  {
    // Make UnknownManager
    const size_t num_gs_groups = groupset.groups.size();
    opensn::UnknownManager uk_man;
    uk_man.AddUnknown(UnknownType::VECTOR_N, num_gs_groups);

    // Make boundary conditions
    auto bcs = TranslateBCs(sweep_boundaries_, vaccum_bcs_are_dirichlet);

    // Make xs map
    auto matid_2_mgxs_map =
      PackGroupsetXS(matid_to_xs_map_, groupset.groups.front().id, groupset.groups.back().id);

    // Create solver
    const auto& sdm = *discretization_;

    auto solver = std::make_shared<DiffusionMIPSolver>(std::string(GetName() + "_WGDSA"),
                                                       sdm,
                                                       uk_man,
                                                       bcs,
                                                       matid_2_mgxs_map,
                                                       unit_cell_matrices_,
                                                       false,
                                                       true);
    ParameterBlock block;

    solver->options.residual_tolerance = groupset.wgdsa_tol;
    solver->options.max_iters = groupset.wgdsa_max_iters;
    solver->options.verbose = groupset.wgdsa_verbose;
    solver->options.additional_options_string = groupset.wgdsa_string;

    solver->Initialize();

    std::vector<double> dummy_rhs(sdm.GetNumLocalDOFs(uk_man), 0.0);

    solver->AssembleAand_b(dummy_rhs);

    groupset.wgdsa_solver = solver;
  }
}

void
LBSSolver::CleanUpWGDSA(LBSGroupset& groupset)
{
  CALI_CXX_MARK_SCOPE("LBSSolver::CleanUpWGDSA");

  if (groupset.apply_wgdsa)
    groupset.wgdsa_solver = nullptr;
}

std::vector<double>
LBSSolver::WGSCopyOnlyPhi0(const LBSGroupset& groupset, const std::vector<double>& phi_in)
{
  CALI_CXX_MARK_SCOPE("LBSSolver::WGSCopyOnlyPhi0");

  const auto& sdm = *discretization_;
  const auto& dphi_uk_man = groupset.wgdsa_solver->GetUnknownStructure();
  const auto& phi_uk_man = flux_moments_uk_man_;

  const int gsi = groupset.groups.front().id;
  const size_t gss = groupset.groups.size();

  std::vector<double> output_phi_local(sdm.GetNumLocalDOFs(dphi_uk_man), 0.0);

  for (const auto& cell : grid_ptr_->local_cells)
  {
    const auto& cell_mapping = sdm.GetCellMapping(cell);
    const size_t num_nodes = cell_mapping.GetNumNodes();

    for (size_t i = 0; i < num_nodes; ++i)
    {
      const int64_t dphi_map = sdm.MapDOFLocal(cell, i, dphi_uk_man, 0, 0);
      const int64_t phi_map = sdm.MapDOFLocal(cell, i, phi_uk_man, 0, gsi);

      double* output_mapped = &output_phi_local[dphi_map];
      const double* phi_in_mapped = &phi_in[phi_map];

      for (size_t g = 0; g < gss; ++g)
      {
        output_mapped[g] = phi_in_mapped[g];
      } // for g
    }   // for node
  }     // for cell

  return output_phi_local;
}

void
LBSSolver::GSProjectBackPhi0(const LBSGroupset& groupset,
                             const std::vector<double>& input,
                             std::vector<double>& output)
{
  CALI_CXX_MARK_SCOPE("LBSSolver::GSProjectBackPhi0");

  const auto& sdm = *discretization_;
  const auto& dphi_uk_man = groupset.wgdsa_solver->GetUnknownStructure();
  const auto& phi_uk_man = flux_moments_uk_man_;

  const int gsi = groupset.groups.front().id;
  const size_t gss = groupset.groups.size();

  for (const auto& cell : grid_ptr_->local_cells)
  {
    const auto& cell_mapping = sdm.GetCellMapping(cell);
    const size_t num_nodes = cell_mapping.GetNumNodes();

    for (size_t i = 0; i < num_nodes; ++i)
    {
      const int64_t dphi_map = sdm.MapDOFLocal(cell, i, dphi_uk_man, 0, 0);
      const int64_t phi_map = sdm.MapDOFLocal(cell, i, phi_uk_man, 0, gsi);

      const double* input_mapped = &input[dphi_map];
      double* output_mapped = &output[phi_map];

      for (int g = 0; g < gss; ++g)
        output_mapped[g] = input_mapped[g];
    } // for dof
  }   // for cell
}

void
LBSSolver::AssembleWGDSADeltaPhiVector(const LBSGroupset& groupset,
                                       const std::vector<double>& phi_in,
                                       std::vector<double>& delta_phi_local)
{
  CALI_CXX_MARK_SCOPE("LBSSolver::AssembleWGDSADeltaPhiVector");

  const auto& sdm = *discretization_;
  const auto& dphi_uk_man = groupset.wgdsa_solver->GetUnknownStructure();
  const auto& phi_uk_man = flux_moments_uk_man_;

  const int gsi = groupset.groups.front().id;
  const size_t gss = groupset.groups.size();

  delta_phi_local.clear();
  delta_phi_local.assign(sdm.GetNumLocalDOFs(dphi_uk_man), 0.0);

  for (const auto& cell : grid_ptr_->local_cells)
  {
    const auto& cell_mapping = sdm.GetCellMapping(cell);
    const size_t num_nodes = cell_mapping.GetNumNodes();
    const auto& sigma_s = matid_to_xs_map_[cell.material_id]->GetSigmaSGtoG();

    for (size_t i = 0; i < num_nodes; ++i)
    {
      const int64_t dphi_map = sdm.MapDOFLocal(cell, i, dphi_uk_man, 0, 0);
      const int64_t phi_map = sdm.MapDOFLocal(cell, i, phi_uk_man, 0, gsi);

      double* delta_phi_mapped = &delta_phi_local[dphi_map];
      const double* phi_in_mapped = &phi_in[phi_map];

      for (size_t g = 0; g < gss; ++g)
      {
        delta_phi_mapped[g] = sigma_s[gsi + g] * phi_in_mapped[g];
      } // for g
    }   // for node
  }     // for cell
}

void
LBSSolver::DisAssembleWGDSADeltaPhiVector(const LBSGroupset& groupset,
                                          const std::vector<double>& delta_phi_local,
                                          std::vector<double>& ref_phi_new)
{
  CALI_CXX_MARK_SCOPE("LBSSolver::DisAssembleWGDSADeltaPhiVector");

  const auto& sdm = *discretization_;
  const auto& dphi_uk_man = groupset.wgdsa_solver->GetUnknownStructure();
  const auto& phi_uk_man = flux_moments_uk_man_;

  const int gsi = groupset.groups.front().id;
  const size_t gss = groupset.groups.size();

  for (const auto& cell : grid_ptr_->local_cells)
  {
    const auto& cell_mapping = sdm.GetCellMapping(cell);
    const size_t num_nodes = cell_mapping.GetNumNodes();

    for (size_t i = 0; i < num_nodes; ++i)
    {
      const int64_t dphi_map = sdm.MapDOFLocal(cell, i, dphi_uk_man, 0, 0);
      const int64_t phi_map = sdm.MapDOFLocal(cell, i, phi_uk_man, 0, gsi);

      const double* delta_phi_mapped = &delta_phi_local[dphi_map];
      double* phi_new_mapped = &ref_phi_new[phi_map];

      for (int g = 0; g < gss; ++g)
        phi_new_mapped[g] += delta_phi_mapped[g];
    } // for dof
  }   // for cell
}

void
LBSSolver::InitTGDSA(LBSGroupset& groupset)
{
  CALI_CXX_MARK_SCOPE("LBSSolver::InitTGDSA");

  if (groupset.apply_tgdsa)
  {
    // Make UnknownManager
    const auto& uk_man = discretization_->UNITARY_UNKNOWN_MANAGER;

    // Make boundary conditions
    auto bcs = TranslateBCs(sweep_boundaries_);

    // Make TwoGridInfo
    for (const auto& mat_id_xs_pair : matid_to_xs_map_)
    {
      const auto& mat_id = mat_id_xs_pair.first;
      const auto& xs = mat_id_xs_pair.second;

      TwoGridCollapsedInfo tginfo = MakeTwoGridCollapsedInfo(*xs, EnergyCollapseScheme::JFULL);

      groupset.tg_acceleration_info_.map_mat_id_2_tginfo.insert(
        std::make_pair(mat_id, std::move(tginfo)));
    }

    // Make xs map
    std::map<int, Multigroup_D_and_sigR> matid_2_mgxs_map;
    for (const auto& matid_xs_pair : matid_to_xs_map_)
    {
      const auto& mat_id = matid_xs_pair.first;

      const auto& tg_info = groupset.tg_acceleration_info_.map_mat_id_2_tginfo.at(mat_id);

      matid_2_mgxs_map.insert(std::make_pair(
        mat_id, Multigroup_D_and_sigR{{tg_info.collapsed_D}, {tg_info.collapsed_sig_a}}));
    }

    // Create solver
    const auto& sdm = *discretization_;

    auto solver = std::make_shared<DiffusionMIPSolver>(std::string(GetName() + "_TGDSA"),
                                                       sdm,
                                                       uk_man,
                                                       bcs,
                                                       matid_2_mgxs_map,
                                                       unit_cell_matrices_,
                                                       false,
                                                       true);

    solver->options.residual_tolerance = groupset.tgdsa_tol;
    solver->options.max_iters = groupset.tgdsa_max_iters;
    solver->options.verbose = groupset.tgdsa_verbose;
    solver->options.additional_options_string = groupset.tgdsa_string;

    solver->Initialize();

    std::vector<double> dummy_rhs(sdm.GetNumLocalDOFs(uk_man), 0.0);

    solver->AssembleAand_b(dummy_rhs);

    groupset.tgdsa_solver = solver;
  }
}

void
LBSSolver::CleanUpTGDSA(LBSGroupset& groupset)
{
  CALI_CXX_MARK_SCOPE("LBSSolver::CleanUpTGDSA");

  if (groupset.apply_tgdsa)
    groupset.tgdsa_solver = nullptr;
}

void
LBSSolver::AssembleTGDSADeltaPhiVector(const LBSGroupset& groupset,
                                       const std::vector<double>& phi_in,
                                       std::vector<double>& delta_phi_local)
{
  CALI_CXX_MARK_SCOPE("LBSSolver::AssembleTGDSADeltaPhiVector");

  const auto& sdm = *discretization_;
  const auto& phi_uk_man = flux_moments_uk_man_;

  const int gsi = groupset.groups.front().id;
  const size_t gss = groupset.groups.size();

  delta_phi_local.clear();
  delta_phi_local.assign(local_node_count_, 0.0);

  for (const auto& cell : grid_ptr_->local_cells)
  {
    const auto& cell_mapping = sdm.GetCellMapping(cell);
    const size_t num_nodes = cell_mapping.GetNumNodes();
    const auto& S = matid_to_xs_map_[cell.material_id]->GetTransferMatrix(0);

    for (size_t i = 0; i < num_nodes; ++i)
    {
      const int64_t dphi_map = sdm.MapDOFLocal(cell, i);
      const int64_t phi_map = sdm.MapDOFLocal(cell, i, phi_uk_man, 0, 0);

      double& delta_phi_mapped = delta_phi_local[dphi_map];
      const double* phi_in_mapped = &phi_in[phi_map];

      for (size_t g = 0; g < gss; ++g)
      {
        double R_g = 0.0;
        for (const auto& [row_g, gprime, sigma_sm] : S.Row(gsi + g))
          if (gprime >= gsi and gprime != (gsi + g))
            R_g += sigma_sm * phi_in_mapped[gprime];

        delta_phi_mapped += R_g;
      } // for g
    }   // for node
  }     // for cell
}

void
LBSSolver::DisAssembleTGDSADeltaPhiVector(const LBSGroupset& groupset,
                                          const std::vector<double>& delta_phi_local,
                                          std::vector<double>& ref_phi_new)
{
  CALI_CXX_MARK_SCOPE("LBSSolver::DisAssembleTGDSADeltaPhiVector");

  const auto& sdm = *discretization_;
  const auto& phi_uk_man = flux_moments_uk_man_;

  const int gsi = groupset.groups.front().id;
  const size_t gss = groupset.groups.size();

  const auto& map_mat_id_2_tginfo = groupset.tg_acceleration_info_.map_mat_id_2_tginfo;

  for (const auto& cell : grid_ptr_->local_cells)
  {
    const auto& cell_mapping = sdm.GetCellMapping(cell);
    const size_t num_nodes = cell_mapping.GetNumNodes();

    const auto& xi_g = map_mat_id_2_tginfo.at(cell.material_id).spectrum;

    for (size_t i = 0; i < num_nodes; ++i)
    {
      const int64_t dphi_map = sdm.MapDOFLocal(cell, i);
      const int64_t phi_map = sdm.MapDOFLocal(cell, i, phi_uk_man, 0, gsi);

      const double delta_phi_mapped = delta_phi_local[dphi_map];
      double* phi_new_mapped = &ref_phi_new[phi_map];

      for (int g = 0; g < gss; ++g)
        phi_new_mapped[g] += delta_phi_mapped * xi_g[gsi + g];
    } // for dof
  }   // for cell
}

std::vector<double>
LBSSolver::MakeSourceMomentsFromPhi()
{
  CALI_CXX_MARK_SCOPE("LBSSolver::MakeSourceMomentsFromPhi");

  size_t num_local_dofs = discretization_->GetNumLocalDOFs(flux_moments_uk_man_);

  std::vector<double> source_moments(num_local_dofs, 0.0);
  for (auto& groupset : groupsets_)
  {
    active_set_source_function_(groupset,
                                source_moments,
                                phi_new_local_,
                                APPLY_AGS_SCATTER_SOURCES | APPLY_WGS_SCATTER_SOURCES |
                                  APPLY_AGS_FISSION_SOURCES | APPLY_WGS_FISSION_SOURCES);
  }

  return source_moments;
}

void
LBSSolver::UpdateFieldFunctions()
{
  CALI_CXX_MARK_SCOPE("LBSSolver::UpdateFieldFunctions");

  const auto& sdm = *discretization_;
  const auto& phi_uk_man = flux_moments_uk_man_;

  // Update flux moments
  for (const auto& [g_and_m, ff_index] : phi_field_functions_local_map_)
  {
    const size_t g = g_and_m.first;
    const size_t m = g_and_m.second;

    std::vector<double> data_vector_local(local_node_count_, 0.0);

    for (const auto& cell : grid_ptr_->local_cells)
    {
      const auto& cell_mapping = sdm.GetCellMapping(cell);
      const size_t num_nodes = cell_mapping.GetNumNodes();

      for (size_t i = 0; i < num_nodes; ++i)
      {
        const int64_t imapA = sdm.MapDOFLocal(cell, i, phi_uk_man, m, g);
        const int64_t imapB = sdm.MapDOFLocal(cell, i);

        data_vector_local[imapB] = phi_new_local_[imapA];
      } // for node
    }   // for cell

    auto& ff_ptr = field_functions_.at(ff_index);
    ff_ptr->UpdateFieldVector(data_vector_local);
  }

  // Update power generation
  if (options_.power_field_function_on)
  {
    std::vector<double> data_vector_local(local_node_count_, 0.0);

    double local_total_power = 0.0;
    for (const auto& cell : grid_ptr_->local_cells)
    {
      const auto& cell_mapping = sdm.GetCellMapping(cell);
      const size_t num_nodes = cell_mapping.GetNumNodes();

      const auto& Vi = unit_cell_matrices_[cell.local_id].intV_shapeI;

      const auto& xs = matid_to_xs_map_.at(cell.material_id);

      if (not xs->IsFissionable())
        continue;

      for (size_t i = 0; i < num_nodes; ++i)
      {
        const int64_t imapA = sdm.MapDOFLocal(cell, i);
        const int64_t imapB = sdm.MapDOFLocal(cell, i, phi_uk_man, 0, 0);

        double nodal_power = 0.0;
        for (size_t g = 0; g < groups_.size(); ++g)
        {
          const double sigma_fg = xs->GetSigmaFission()[g];
          // const double kappa_g = xs->Kappa()[g];
          const double kappa_g = options_.power_default_kappa;

          nodal_power += kappa_g * sigma_fg * phi_new_local_[imapB + g];
        } // for g

        data_vector_local[imapA] = nodal_power;
        local_total_power += nodal_power * Vi(i);
      } // for node
    }   // for cell

    if (options_.power_normalization > 0.0)
    {
      double global_total_power;
      mpi_comm.all_reduce(local_total_power, global_total_power, mpi::op::sum<double>());

      Scale(data_vector_local, options_.power_normalization / global_total_power);
    }

    const size_t ff_index = power_gen_fieldfunc_local_handle_;

    auto& ff_ptr = field_functions_.at(ff_index);
    ff_ptr->UpdateFieldVector(data_vector_local);

  } // if power enabled
}

void
LBSSolver::SetPhiFromFieldFunctions(PhiSTLOption which_phi,
                                    const std::vector<size_t>& m_indices,
                                    const std::vector<size_t>& g_indices)
{
  CALI_CXX_MARK_SCOPE("LBSSolver::SetPhiFromFieldFunctions");

  std::vector<size_t> m_ids_to_copy = m_indices;
  std::vector<size_t> g_ids_to_copy = g_indices;
  if (m_indices.empty())
    for (size_t m = 0; m < num_moments_; ++m)
      m_ids_to_copy.push_back(m);
  if (g_ids_to_copy.empty())
    for (size_t g = 0; g < num_groups_; ++g)
      g_ids_to_copy.push_back(g);

  const auto& sdm = *discretization_;
  const auto& phi_uk_man = flux_moments_uk_man_;

  for (const size_t m : m_ids_to_copy)
  {
    for (const size_t g : g_ids_to_copy)
    {
      const size_t ff_index = phi_field_functions_local_map_.at({g, m});
      const auto& ff_ptr = field_functions_.at(ff_index);
      const auto& ff_data = ff_ptr->GetLocalFieldVector();

      for (const auto& cell : grid_ptr_->local_cells)
      {
        const auto& cell_mapping = sdm.GetCellMapping(cell);
        const size_t num_nodes = cell_mapping.GetNumNodes();

        for (size_t i = 0; i < num_nodes; ++i)
        {
          const int64_t imapA = sdm.MapDOFLocal(cell, i);
          const int64_t imapB = sdm.MapDOFLocal(cell, i, phi_uk_man, m, g);

          if (which_phi == PhiSTLOption::PHI_OLD)
            phi_old_local_[imapB] = ff_data[imapA];
          else if (which_phi == PhiSTLOption::PHI_NEW)
            phi_new_local_[imapB] = ff_data[imapA];
        } // for node
      }   // for cell
    }     // for g
  }       // for m
}

double
LBSSolver::ComputeFissionProduction(const std::vector<double>& phi)
{
  CALI_CXX_MARK_SCOPE("LBSSolver::ComputeFissionProduction");

  const int first_grp = groups_.front().id;
  const int last_grp = groups_.back().id;

  // Loop over local cells
  double local_production = 0.0;
  for (auto& cell : grid_ptr_->local_cells)
  {
    const auto& transport_view = cell_transport_views_[cell.local_id];
    const auto& cell_matrices = unit_cell_matrices_[cell.local_id];

    // Obtain xs
    const auto& xs = transport_view.GetXS();
    const auto& F = xs.GetProductionMatrix();
    const auto& nu_delayed_sigma_f = xs.GetNuDelayedSigmaF();

    if (not xs.IsFissionable())
      continue;

    // Loop over nodes
    const int num_nodes = transport_view.GetNumNodes();
    for (int i = 0; i < num_nodes; ++i)
    {
      const size_t uk_map = transport_view.MapDOF(i, 0, 0);
      const double IntV_ShapeI = cell_matrices.intV_shapeI(i);

      // Loop over groups
      for (size_t g = first_grp; g <= last_grp; ++g)
      {
        const auto& prod = F[g];
        for (size_t gp = 0; gp <= last_grp; ++gp)
          local_production += prod[gp] * phi[uk_map + gp] * IntV_ShapeI;

        if (options_.use_precursors)
          for (unsigned int j = 0; j < xs.GetNumPrecursors(); ++j)
            local_production += nu_delayed_sigma_f[g] * phi[uk_map + g] * IntV_ShapeI;
      }
    } // for node
  }   // for cell

  // Allreduce global production
  double global_production = 0.0;
  mpi_comm.all_reduce(local_production, global_production, mpi::op::sum<double>());

  return global_production;
}

double
LBSSolver::ComputeFissionRate(const std::vector<double>& phi)
{
  CALI_CXX_MARK_SCOPE("LBSSolver::ComputeFissionRate");

  const int first_grp = groups_.front().id;
  const int last_grp = groups_.back().id;

  // Loop over local cells
  double local_fission_rate = 0.0;
  for (auto& cell : grid_ptr_->local_cells)
  {
    const auto& transport_view = cell_transport_views_[cell.local_id];
    const auto& cell_matrices = unit_cell_matrices_[cell.local_id];

    // Obtain xs
    const auto& xs = transport_view.GetXS();
    const auto& sigma_f = xs.GetSigmaFission();

    // skip non-fissionable material
    if (not xs.IsFissionable())
      continue;

    // Loop over nodes
    const int num_nodes = transport_view.GetNumNodes();
    for (int i = 0; i < num_nodes; ++i)
    {
      const size_t uk_map = transport_view.MapDOF(i, 0, 0);
      const double IntV_ShapeI = cell_matrices.intV_shapeI(i);

      // Loop over groups
      for (size_t g = first_grp; g <= last_grp; ++g)
        local_fission_rate += sigma_f[g] * phi[uk_map + g] * IntV_ShapeI;
    } // for node
  }   // for cell

  // Allreduce global production
  double global_fission_rate = 0.0;
  mpi_comm.all_reduce(local_fission_rate, global_fission_rate, mpi::op::sum<double>());

  return global_fission_rate;
}

void
LBSSolver::ComputePrecursors()
{
  CALI_CXX_MARK_SCOPE("LBSSolver::ComputePrecursors");

  const size_t J = max_precursors_per_material_;

  precursor_new_local_.assign(precursor_new_local_.size(), 0.0);

  // Loop over cells
  for (const auto& cell : grid_ptr_->local_cells)
  {
    const auto& fe_values = unit_cell_matrices_[cell.local_id];
    const auto& transport_view = cell_transport_views_[cell.local_id];
    const double cell_volume = transport_view.GetVolume();

    // Obtain xs
    const auto& xs = transport_view.GetXS();
    const auto& precursors = xs.GetPrecursors();
    const auto& nu_delayed_sigma_f = xs.GetNuDelayedSigmaF();

    // Loop over precursors
    for (uint64_t j = 0; j < xs.GetNumPrecursors(); ++j)
    {
      size_t dof = cell.local_id * J + j;
      const auto& precursor = precursors[j];
      const double coeff = precursor.fractional_yield / precursor.decay_constant;

      // Loop over nodes
      for (int i = 0; i < transport_view.GetNumNodes(); ++i)
      {
        const size_t uk_map = transport_view.MapDOF(i, 0, 0);
        const double node_V_fraction = fe_values.intV_shapeI(i) / cell_volume;

        // Loop over groups
        for (unsigned int g = 0; g < groups_.size(); ++g)
          precursor_new_local_[dof] +=
            coeff * nu_delayed_sigma_f[g] * phi_new_local_[uk_map + g] * node_V_fraction;
      } // for node i
    }   // for precursor j

  } // for cell
}

} // namespace opensn<|MERGE_RESOLUTION|>--- conflicted
+++ resolved
@@ -210,17 +210,7 @@
   return matid_to_xs_map_;
 }
 
-<<<<<<< HEAD
-const MeshContinuum&
-=======
-const std::map<int, std::shared_ptr<IsotropicMultiGroupSource>>&
-LBSSolver::GetMatID2IsoSrcMap() const
-{
-  return matid_to_src_map_;
-}
-
 const std::shared_ptr<MeshContinuum>
->>>>>>> 36a95a58
 LBSSolver::GetGrid() const
 {
   return grid_ptr_;
