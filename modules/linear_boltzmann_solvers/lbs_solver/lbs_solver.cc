// SPDX-FileCopyrightText: 2024 The OpenSn Authors <https://open-sn.github.io/opensn/>
// SPDX-License-Identifier: MIT

#include "modules/linear_boltzmann_solvers/lbs_solver/lbs_solver.h"
#include "modules/linear_boltzmann_solvers/discrete_ordinates_solver/sweep/boundary/reflecting_boundary.h"
#include "modules/linear_boltzmann_solvers/discrete_ordinates_solver/sweep/boundary/vacuum_boundary.h"
#include "modules/linear_boltzmann_solvers/discrete_ordinates_solver/sweep/boundary/isotropic_boundary.h"
#include "modules/linear_boltzmann_solvers/discrete_ordinates_solver/sweep/boundary/arbitrary_boundary.h"
#include "modules/linear_boltzmann_solvers/lbs_solver/iterative_methods/wgs_context.h"
#include "modules/linear_boltzmann_solvers/lbs_solver/iterative_methods/ags_solver.h"
#include "modules/linear_boltzmann_solvers/lbs_solver/acceleration/diffusion_mip_solver.h"
#include "modules/linear_boltzmann_solvers/lbs_solver/groupset/lbs_groupset.h"
#include "modules/linear_boltzmann_solvers/lbs_solver/point_source/point_source.h"
#include "framework/math/spatial_discretization/finite_element/piecewise_linear/piecewise_linear_discontinuous.h"
#include "framework/materials/multi_group_xs/multi_group_xs.h"
#include "framework/mesh/mesh_continuum/mesh_continuum.h"
#include "framework/math/time_integrations/time_integration.h"
#include "framework/field_functions/field_function_grid_based.h"
#include "framework/materials/material.h"
#include "framework/logging/log.h"
#include "framework/utils/hdf_utils.h"
#include "framework/object_factory.h"
#include "framework/runtime.h"
#include "caliper/cali.h"
#include <algorithm>
#include <iomanip>
#include <fstream>
#include <cstring>
#include <cassert>
#include <sys/stat.h>

namespace opensn
{

std::map<std::string, uint64_t> LBSSolver::supported_boundary_names = {
  {"xmin", XMIN}, {"xmax", XMAX}, {"ymin", YMIN}, {"ymax", YMAX}, {"zmin", ZMIN}, {"zmax", ZMAX}};

std::map<uint64_t, std::string> LBSSolver::supported_boundary_ids = {
  {XMIN, "xmin"}, {XMAX, "xmax"}, {YMIN, "ymin"}, {YMAX, "ymax"}, {ZMIN, "zmin"}, {ZMAX, "zmax"}};

OpenSnRegisterSyntaxBlockInNamespace(lbs, OptionsBlock, LBSSolver::OptionsBlock);

OpenSnRegisterSyntaxBlockInNamespace(lbs, BoundaryOptionsBlock, LBSSolver::BoundaryOptionsBlock);

LBSSolver::LBSSolver(const std::string& text_name) : Solver(text_name)
{
}

InputParameters
LBSSolver::GetInputParameters()
{
  InputParameters params = Solver::GetInputParameters();

  params.ChangeExistingParamToOptional("name", "LBSDatablock");

  params.AddRequiredParameter<size_t>("num_groups", "The total number of groups within the solver");

  params.AddRequiredParameterArray("groupsets",
                                   "An array of blocks each specifying the input parameters for a "
                                   "<TT>LBSGroupset</TT>.");
  params.LinkParameterToBlock("groupsets", "LBSGroupset");

  params.AddOptionalParameterBlock(
    "options", ParameterBlock(), "Block of options. See <TT>OptionsBlock</TT>.");
  params.LinkParameterToBlock("options", "OptionsBlock");

  return params;
}

LBSSolver::LBSSolver(const InputParameters& params) : Solver(params)
{
  // Make groups
  const size_t num_groups = params.GetParamValue<size_t>("num_groups");
  for (size_t g = 0; g < num_groups; ++g)
    groups_.push_back(LBSGroup(static_cast<int>(g)));

  // Make groupsets
  const auto& groupsets_array = params.GetParam("groupsets");

  const size_t num_gs = groupsets_array.NumParameters();
  for (size_t gs = 0; gs < num_gs; ++gs)
  {
    const auto& groupset_params = groupsets_array.GetParam(gs);

    InputParameters gs_input_params = LBSGroupset::GetInputParameters();
    gs_input_params.SetObjectType("LBSSolver:LBSGroupset");
    gs_input_params.AssignParameters(groupset_params);

    groupsets_.emplace_back(gs_input_params, gs, *this);
  }

  // Options
  if (params.ParametersAtAssignment().Has("options"))
  {
    auto options_params = LBSSolver::OptionsBlock();
    options_params.AssignParameters(params.GetParam("options"));

    this->SetOptions(options_params);
  }
}

LBSOptions&
LBSSolver::Options()
{
  return options_;
}

const LBSOptions&
LBSSolver::Options() const
{
  return options_;
}

size_t
LBSSolver::NumMoments() const
{
  return num_moments_;
}

size_t
LBSSolver::NumGroups() const
{
  return num_groups_;
}

size_t
LBSSolver::NumPrecursors() const
{
  return num_precursors_;
}

size_t
LBSSolver::MaxPrecursorsPerMaterial() const
{
  return max_precursors_per_material_;
}

void
LBSSolver::AddGroup(int id)
{
  if (id < 0)
    groups_.emplace_back(static_cast<int>(groups_.size()));
  else
    groups_.emplace_back(id);
}

const std::vector<LBSGroup>&
LBSSolver::Groups() const
{
  return groups_;
}

void
LBSSolver::AddGroupset()
{
  groupsets_.emplace_back(static_cast<int>(groupsets_.size()));
}

std::vector<LBSGroupset>&
LBSSolver::Groupsets()
{
  return groupsets_;
}

const std::vector<LBSGroupset>&
LBSSolver::Groupsets() const
{
  return groupsets_;
}

void
LBSSolver::AddPointSource(PointSource&& point_source)
{
  point_sources_.push_back(std::move(point_source));
}

void
LBSSolver::ClearPointSources()
{
  point_sources_.clear();
}

const std::vector<PointSource>&
LBSSolver::PointSources() const
{
  return point_sources_;
}

void
LBSSolver::AddVolumetricSource(VolumetricSource&& volumetric_source)
{
  volumetric_sources_.push_back(std::move(volumetric_source));
}

void
LBSSolver::ClearVolumetricSources()
{
  volumetric_sources_.clear();
}

const std::vector<VolumetricSource>&
LBSSolver::VolumetricSources() const
{
  return volumetric_sources_;
}

const std::map<int, std::shared_ptr<MultiGroupXS>>&
LBSSolver::GetMatID2XSMap() const
{
  return matid_to_xs_map_;
}

const std::map<int, std::shared_ptr<IsotropicMultiGroupSource>>&
LBSSolver::GetMatID2IsoSrcMap() const
{
  return matid_to_src_map_;
}

const MeshContinuum&
LBSSolver::Grid() const
{
  return *grid_ptr_;
}

const SpatialDiscretization&
LBSSolver::SpatialDiscretization() const
{
  return *discretization_;
}

const std::vector<UnitCellMatrices>&
LBSSolver::GetUnitCellMatrices() const
{
  return unit_cell_matrices_;
}

const std::map<uint64_t, UnitCellMatrices>&
LBSSolver::GetUnitGhostCellMatrices() const
{
  return unit_ghost_cell_matrices_;
}

const std::vector<CellLBSView>&
LBSSolver::GetCellTransportViews() const
{
  return cell_transport_views_;
}

const UnknownManager&
LBSSolver::UnknownManager() const
{
  return flux_moments_uk_man_;
}

size_t
LBSSolver::LocalNodeCount() const
{
  return local_node_count_;
}

size_t
LBSSolver::GlobalNodeCount() const
{
  return glob_node_count_;
}

std::vector<double>&
LBSSolver::QMomentsLocal()
{
  return q_moments_local_;
}

const std::vector<double>&
LBSSolver::QMomentsLocal() const
{
  return q_moments_local_;
}

std::vector<double>&
LBSSolver::ExtSrcMomentsLocal()
{
  return ext_src_moments_local_;
}

const std::vector<double>&
LBSSolver::ExtSrcMomentsLocal() const
{
  return ext_src_moments_local_;
}

std::vector<double>&
LBSSolver::PhiOldLocal()
{
  return phi_old_local_;
}

const std::vector<double>&
LBSSolver::PhiOldLocal() const
{
  return phi_old_local_;
}

std::vector<double>&
LBSSolver::PhiNewLocal()
{
  return phi_new_local_;
}

const std::vector<double>&
LBSSolver::PhiNewLocal() const
{
  return phi_new_local_;
}

std::vector<double>&
LBSSolver::PrecursorsNewLocal()
{
  return precursor_new_local_;
}

const std::vector<double>&
LBSSolver::PrecursorsNewLocal() const
{
  return precursor_new_local_;
}

std::vector<std::vector<double>>&
LBSSolver::PsiNewLocal()
{
  return psi_new_local_;
}

const std::vector<std::vector<double>>&
LBSSolver::PsiNewLocal() const
{
  return psi_new_local_;
}

std::vector<double>&
LBSSolver::DensitiesLocal()
{
  return densities_local_;
}

const std::vector<double>&
LBSSolver::DensitiesLocal() const
{
  return densities_local_;
}

const std::map<uint64_t, std::shared_ptr<SweepBoundary>>&
LBSSolver::SweepBoundaries() const
{
  return sweep_boundaries_;
}

SetSourceFunction
LBSSolver::GetActiveSetSourceFunction() const
{
  return active_set_source_function_;
}

std::shared_ptr<AGSSolver>
LBSSolver::GetAGSSolver()
{
  return ags_solver_;
}

std::vector<std::shared_ptr<LinearSolver>>&
LBSSolver::GetWGSSolvers()
{
  return wgs_solvers_;
}

size_t&
LBSSolver::LastRestartTime()
{
  return last_restart_write_time_;
}

WGSContext&
LBSSolver::GetWGSContext(int groupset_id)
{
  auto& wgs_solver = wgs_solvers_[groupset_id];
  auto& raw_context = wgs_solver->GetContext();
  auto wgs_context_ptr = std::dynamic_pointer_cast<WGSContext>(raw_context);
  OpenSnLogicalErrorIf(not wgs_context_ptr, "Failed to cast WGSContext");
  return *wgs_context_ptr;
}

std::map<uint64_t, BoundaryPreference>&
LBSSolver::BoundaryPreferences()
{
  return boundary_preferences_;
}

std::pair<size_t, size_t>
LBSSolver::GetNumPhiIterativeUnknowns()
{
  const auto& sdm = *discretization_;
  const size_t num_local_phi_dofs = sdm.GetNumLocalDOFs(flux_moments_uk_man_);
  const size_t num_globl_phi_dofs = sdm.GetNumGlobalDOFs(flux_moments_uk_man_);

  return {num_local_phi_dofs, num_globl_phi_dofs};
}

size_t
LBSSolver::MapPhiFieldFunction(size_t g, size_t m) const
{
  OpenSnLogicalErrorIf(phi_field_functions_local_map_.count({g, m}) == 0,
                       std::string("Failure to map phi field function g") + std::to_string(g) +
                         " m" + std::to_string(m));

  return phi_field_functions_local_map_.at({g, m});
}

size_t
LBSSolver::GetHandleToPowerGenFieldFunc() const
{
  OpenSnLogicalErrorIf(not options_.power_field_function_on,
                       "Called when options_.power_field_function_on == false");

  return power_gen_fieldfunc_local_handle_;
}

InputParameters
LBSSolver::OptionsBlock()
{
  InputParameters params;

  params.SetGeneralDescription("Set options from a large list of parameters");
  params.SetDocGroup("LBSUtilities");
  params.AddOptionalParameter("spatial_discretization",
                              "pwld",
                              "What spatial discretization to use. Currently only `\"pwld\"` "
                              "is supported");
  params.AddOptionalParameter(
    "scattering_order", 1, "Defines the level of harmonic expansion for the scattering source.");
  params.AddOptionalParameter("max_mpi_message_size",
                              32768,
                              "The maximum MPI message size used during sweep initialization.");
  params.AddOptionalParameter(
    "read_restart_path", "", "Full path for reading restart dumps including file stem.");
  params.AddOptionalParameter(
    "write_restart_path", "", "Full path for writing restart dumps including file stem.");
  params.AddOptionalParameter("write_restart_time_interval",
                              0,
                              "Time interval in seconds at which restart data is to be written.");
  params.AddOptionalParameter(
    "use_precursors", false, "Flag for using delayed neutron precursors.");
  params.AddOptionalParameter("use_source_moments",
                              false,
                              "Flag for ignoring fixed sources and selectively using source "
                              "moments obtained elsewhere.");
  params.AddOptionalParameter(
    "save_angular_flux", false, "Flag indicating whether angular fluxes are to be stored or not.");
  params.AddOptionalParameter(
    "adjoint", false, "Flag for toggling whether the solver is in adjoint mode.");
  params.AddOptionalParameter(
    "verbose_inner_iterations", true, "Flag to control verbosity of inner iterations.");
  params.AddOptionalParameter(
    "verbose_outer_iterations", true, "Flag to control verbosity of across-groupset iterations.");
  params.AddOptionalParameter(
    "max_ags_iterations", 100, "Maximum number of across-groupset iterations.");
  params.AddOptionalParameter("ags_tolerance", 1.0e-6, "Across-groupset iterations tolerance.");
  params.AddOptionalParameter("ags_convergence_check",
                              "l2",
                              "Type of convergence check for AGS iterations. Valid values are "
                              "`\"l2\"` and '\"pointwise\"'");
  params.AddOptionalParameter(
    "verbose_ags_iterations", true, "Flag to control verbosity of across-groupset iterations.");
  params.AddOptionalParameter("power_field_function_on",
                              false,
                              "Flag to control the creation of the power generation field "
                              "function. If set to `true` then a field function will be created "
                              "with the general name <solver_name>_power_generation`.");
  params.AddOptionalParameter("power_default_kappa",
                              3.20435e-11,
                              "Default `kappa` value (Energy released per fission) to use for "
                              "power generation when cross sections do not have `kappa` values. "
                              "Default: 3.20435e-11 Joule (corresponding to 200 MeV per fission).");
  params.AddOptionalParameter("power_normalization",
                              -1.0,
                              "Power normalization factor to use. Supply a negative or zero number "
                              "to turn this off.");
  params.AddOptionalParameter("field_function_prefix_option",
                              "prefix",
                              "Prefix option on field function names. Default: `\"prefix\"`. Can "
                              "be `\"prefix\"` or `\"solver_name\"`. By default this option uses "
                              "the value of the `field_function_prefix` parameter. If this "
                              "parameter is not set, flux field functions will be exported as "
                              "`phi_gXXX_mYYY` where `XXX` is the zero padded 3 digit group number "
                              "and `YYY` is the zero padded 3 digit moment.");
  params.AddOptionalParameter("field_function_prefix",
                              "",
                              "Prefix to use on all field functions. Default: `\"\"`. By default "
                              "this option is empty. Ff specified, flux moments will be exported "
                              "as `prefix_phi_gXXX_mYYY` where `XXX` is the zero padded 3 digit "
                              "group number and `YYY` is the zero padded 3 digit moment. The "
                              "underscore after \"prefix\" is added automatically.");
  params.AddOptionalParameterArray(
    "boundary_conditions", {}, "An array containing tables for each boundary specification.");
  params.LinkParameterToBlock("boundary_conditions", "BoundaryOptionsBlock");
  params.AddOptionalParameter("clear_boundary_conditions",
                              false,
                              "Clears all boundary conditions. If no additional boundary "
                              "conditions are supplied, this results in all boundaries being "
                              "vacuum.");
  params.AddOptionalParameterArray("point_sources", {}, "An array of handles to point sources.");
  params.AddOptionalParameter("clear_point_sources", false, "Clears all point sources.");
  params.AddOptionalParameterArray(
    "volumetric_sources", {}, "An array of handles to volumetric sources.");
  params.AddOptionalParameter("clear_volumetric_sources", false, "Clears all volumetric sources.");
  params.ConstrainParameterRange("spatial_discretization", AllowableRangeList::New({"pwld"}));
  params.ConstrainParameterRange("ags_convergence_check",
                                 AllowableRangeList::New({"l2", "pointwise"}));
  params.ConstrainParameterRange("field_function_prefix_option",
                                 AllowableRangeList::New({"prefix", "solver_name"}));

  return params;
}

InputParameters
LBSSolver::BoundaryOptionsBlock()
{
  InputParameters params;

  params.SetGeneralDescription("Set options for boundary conditions. See \\ref LBSBCs");
  params.SetDocGroup("LBSUtilities");
  params.AddRequiredParameter<std::string>("name",
                                           "Boundary name that identifies the specific boundary");
  params.AddRequiredParameter<std::string>("type", "Boundary type specification.");
  params.AddOptionalParameterArray<double>("group_strength",
                                           {},
                                           "Required only if \"type\" is \"isotropic\". An array "
                                           "of isotropic strength per group");
  params.AddOptionalParameter("function_name",
                              "",
                              "Text name of the lua function to be called for this boundary "
                              "condition.");
  params.ConstrainParameterRange(
    "name", AllowableRangeList::New({"xmin", "xmax", "ymin", "ymax", "zmin", "zmax"}));
  params.ConstrainParameterRange(
    "type", AllowableRangeList::New({"vacuum", "isotropic", "reflecting", "arbitrary"}));

  return params;
}

void
LBSSolver::SetOptions(const InputParameters& params)
{
  const auto& user_params = params.ParametersAtAssignment();

  // Handle order sensitive options
  if (user_params.Has("clear_boundary_conditions"))
  {
    if (user_params.GetParamValue<bool>("clear_boundary_conditions"))
      boundary_preferences_.clear();
  }

  if (user_params.Has("clear_point_sources"))
  {
    if (user_params.GetParamValue<bool>("clear_point_sources"))
      point_sources_.clear();
  }

  if (user_params.Has("clear_volumetric_sources"))
  {
    if (user_params.GetParamValue<bool>("clear_volumetric_sources"))
      volumetric_sources_.clear();
  }

  if (user_params.Has("adjoint"))
  {
    const bool adjoint = user_params.GetParamValue<bool>("adjoint");
    if (adjoint != options_.adjoint)
    {
      options_.adjoint = adjoint;

      // If a discretization exists, the solver has already been initialized.
      // Reinitialize the materials to obtain the appropriate xs and clear the
      // sources to prepare for defining the adjoint problem
      if (discretization_)
      {
        // The materials are reinitialized here to ensure that the proper cross sections
        // are available to the solver. Because an adjoint solve requires volumetric or
        // point sources, the material-based sources are not set within the initialize routine.
        InitializeMaterials();

        // Forward and adjoint sources are fundamentally different, so any existing sources
        // should be cleared and reset through options upon changing modes.
        point_sources_.clear();
        volumetric_sources_.clear();
        boundary_preferences_.clear();

        // Set all solutions to zero.
        phi_old_local_.assign(phi_old_local_.size(), 0.0);
        phi_new_local_.assign(phi_new_local_.size(), 0.0);
        for (auto& psi : psi_new_local_)
          psi.assign(psi.size(), 0.0);
        precursor_new_local_.assign(precursor_new_local_.size(), 0.0);
      }
    }
  }

  // Handle order insensitive options
  for (size_t p = 0; p < user_params.NumParameters(); ++p)
  {
    const auto& spec = user_params.GetParam(p);

    if (spec.Name() == "spatial_discretization")
    {
      auto sdm_name = spec.GetValue<std::string>();
      if (sdm_name == "pwld")
        options_.sd_type = SpatialDiscretizationType::PIECEWISE_LINEAR_DISCONTINUOUS;
    }

    else if (spec.Name() == "scattering_order")
      options_.scattering_order = spec.GetValue<int>();

    else if (spec.Name() == "max_mpi_message_size")
      options_.max_mpi_message_size = spec.GetValue<int>();

    else if (spec.Name() == "read_restart_path")
      options_.read_restart_path = spec.GetValue<std::string>();

    else if (spec.Name() == "write_restart_time_interval")
      options_.write_restart_time_interval = spec.GetValue<int>();

    else if (spec.Name() == "write_restart_path")
      options_.write_restart_path = spec.GetValue<std::string>();

    else if (spec.Name() == "use_precursors")
      options_.use_precursors = spec.GetValue<bool>();

    else if (spec.Name() == "use_source_moments")
      options_.use_src_moments = spec.GetValue<bool>();

    else if (spec.Name() == "save_angular_flux")
      options_.save_angular_flux = spec.GetValue<bool>();

    else if (spec.Name() == "verbose_inner_iterations")
      options_.verbose_inner_iterations = spec.GetValue<bool>();

    else if (spec.Name() == "max_ags_iterations")
      options_.max_ags_iterations = spec.GetValue<int>();

    else if (spec.Name() == "ags_tolerance")
      options_.ags_tolerance = spec.GetValue<double>();

    else if (spec.Name() == "ags_convergence_check")
    {
      auto check = spec.GetValue<std::string>();
      if (check == "pointwise")
        options_.ags_pointwise_convergence = true;
    }

    else if (spec.Name() == "verbose_ags_iterations")
      options_.verbose_ags_iterations = spec.GetValue<bool>();

    else if (spec.Name() == "verbose_outer_iterations")
      options_.verbose_outer_iterations = spec.GetValue<bool>();

    else if (spec.Name() == "power_field_function_on")
      options_.power_field_function_on = spec.GetValue<bool>();

    else if (spec.Name() == "power_default_kappa")
      options_.power_default_kappa = spec.GetValue<double>();

    else if (spec.Name() == "power_normalization")
      options_.power_normalization = spec.GetValue<double>();

    else if (spec.Name() == "field_function_prefix_option")
    {
      options_.field_function_prefix_option = spec.GetValue<std::string>();
    }

    else if (spec.Name() == "field_function_prefix")
      options_.field_function_prefix = spec.GetValue<std::string>();

    else if (spec.Name() == "boundary_conditions")
    {
      spec.RequireBlockTypeIs(ParameterBlockType::ARRAY);
      for (size_t b = 0; b < spec.NumParameters(); ++b)
      {
        auto bndry_params = BoundaryOptionsBlock();
        bndry_params.AssignParameters(spec.GetParam(b));
        SetBoundaryOptions(bndry_params);
      }

      // If a discretization exists, initialize the boundaries.
      if (discretization_)
        InitializeBoundaries();
    }

    else if (spec.Name() == "point_sources")
    {
      spec.RequireBlockTypeIs(ParameterBlockType::ARRAY);
      for (const auto& sub_param : spec)
      {
        point_sources_.push_back(
          GetStackItem<PointSource>(object_stack, sub_param.GetValue<size_t>(), __FUNCTION__));

        // If a discretization exists, the point source can be initialized.
        if (discretization_)
          point_sources_.back().Initialize(*this);
      }
    }

    else if (spec.Name() == "volumetric_sources")
    {
      spec.RequireBlockTypeIs(ParameterBlockType::ARRAY);
      for (const auto& sub_param : spec)
      {
        volumetric_sources_.push_back(
          GetStackItem<VolumetricSource>(object_stack, sub_param.GetValue<size_t>(), __FUNCTION__));

        // If the discretization exists, the volumetric source can be initialized.
        if (discretization_)
          volumetric_sources_.back().Initialize(*this);
      }
    }
  } // for p

  if (options_.write_restart_time_interval > 0)
  {
    auto dir = options_.write_restart_path.parent_path();
    if (opensn::mpi_comm.rank() == 0)
      std::filesystem::create_directory(dir);
    opensn::mpi_comm.barrier();
    if (not std::filesystem::is_directory(dir))
      throw std::runtime_error("Failed to create restart directory " + dir.string());
  }
}

void
LBSSolver::SetBoundaryOptions(const InputParameters& params)
{
  const std::string fname = __FUNCTION__;
  const auto& user_params = params.ParametersAtAssignment();
  const auto boundary_name = user_params.GetParamValue<std::string>("name");
  const auto bndry_type = user_params.GetParamValue<std::string>("type");

  const auto bid = supported_boundary_names.at(boundary_name);
  const std::map<std::string, BoundaryType> type_list = {{"vacuum", BoundaryType::VACUUM},
                                                         {"isotropic", BoundaryType::ISOTROPIC},
                                                         {"reflecting", BoundaryType::REFLECTING},
                                                         {"arbitrary", BoundaryType::ARBITRARY}};

  const auto type = type_list.at(bndry_type);
  switch (type)
  {
    case BoundaryType::VACUUM:
    case BoundaryType::REFLECTING:
    {
      BoundaryPreferences()[bid] = {type};
      break;
    }
    case BoundaryType::ISOTROPIC:
    {
      OpenSnInvalidArgumentIf(not user_params.Has("group_strength"),
                              "Boundary conditions with type=\"isotropic\" require parameter "
                              "\"group_strength\"");

      user_params.RequireParameterBlockTypeIs("group_strength", ParameterBlockType::ARRAY);
      const auto group_strength = user_params.GetParamVectorValue<double>("group_strength");
      boundary_preferences_[bid] = {type, group_strength};
      break;
    }
    case BoundaryType::ARBITRARY:
    {
      OpenSnInvalidArgumentIf(not user_params.Has("function_name"),
                              "Boundary conditions with type=\"arbitrary\" require parameter "
                              "\"function_name\".");

      const auto bndry_function_name = user_params.GetParamValue<std::string>("function_name");
      boundary_preferences_[bid] = {type, {}, bndry_function_name};
      break;
    }
  }
}

void
LBSSolver::Initialize()
{
  CALI_CXX_MARK_SCOPE("LBSSolver::Initialize");

  PerformInputChecks(); // assigns num_groups and grid
  PrintSimHeader();

  mpi_comm.barrier();

  InitializeMaterials();
  InitializeSpatialDiscretization();
  InitializeGroupsets();
  ComputeNumberOfMoments();
  InitializeParrays();
  InitializeBoundaries();

  // Initialize point sources
  for (auto& point_source : point_sources_)
    point_source.Initialize(*this);

  // Initialize volumetric sources
  for (auto& volumetric_source : volumetric_sources_)
    volumetric_source.Initialize(*this);
}

void
LBSSolver::PerformInputChecks()
{
  if (groups_.empty())
  {
    log.LogAllError() << "LinearBoltzmann::SteadyStateSolver: No groups added to solver.";
    Exit(EXIT_FAILURE);
  }

  num_groups_ = groups_.size();

  if (groupsets_.empty())
  {
    log.LogAllError() << "LinearBoltzmann::SteadyStateSolver: No group-sets added to solver.";
    Exit(EXIT_FAILURE);
  }
  int grpset_counter = 0;
  for (auto& group_set : groupsets_)
  {
    if (group_set.groups.empty())
    {
      log.LogAllError() << "LinearBoltzmann::SteadyStateSolver: No groups added to groupset "
                        << grpset_counter << ".";
      Exit(EXIT_FAILURE);
    }
    ++grpset_counter;
  }

  if (options_.sd_type == SpatialDiscretizationType::UNDEFINED)
  {
    log.LogAllError() << "LinearBoltzmann::SteadyStateSolver: No discretization_ method set.";
    Exit(EXIT_FAILURE);
  }

  grid_ptr_ = GetCurrentMesh();

  if (grid_ptr_ == nullptr)
  {
    log.LogAllError() << "LinearBoltzmann::SteadyStateSolver: No "
                         "grid_ptr_ available from region.";
    Exit(EXIT_FAILURE);
  }

  // Determine geometry type
  const auto dim = grid_ptr_->Dimension();
  if (dim == 1)
    options_.geometry_type = GeometryType::ONED_SLAB;
  else if (dim == 2)
    options_.geometry_type = GeometryType::TWOD_CARTESIAN;
  else if (dim == 3)
    options_.geometry_type = GeometryType::THREED_CARTESIAN;
  else
    OpenSnLogicalError("Cannot deduce geometry type from mesh.");

  // Assign placeholder unit densities
  densities_local_.assign(grid_ptr_->local_cells.size(), 1.0);
}

void
LBSSolver::PrintSimHeader()
{
  if (opensn::mpi_comm.rank() == 0)
  {
    std::stringstream outstr;
    outstr << "\nInitializing LBS SteadyStateSolver with name: " << TextName() << "\n\n"
           << "Scattering order    : " << options_.scattering_order << "\n"
           << "Number of Groups    : " << groups_.size() << "\n"
           << "Number of Group sets: " << groupsets_.size() << std::endl;

    // Output Groupsets
    for (const auto& groupset : groupsets_)
    {
      char buf_pol[20];

      outstr << "\n***** Groupset " << groupset.id << " *****\n"
             << "Groups:\n";
      int counter = 0;
      for (auto group : groupset.groups)
      {
        snprintf(buf_pol, 20, "%5d ", group.id);
        outstr << std::string(buf_pol);
        counter++;
        if (counter == 12)
        {
          counter = 0;
          outstr << "\n";
        }
      }
    }
    log.Log() << outstr.str() << "\n" << std::endl;
  }
}

void
LBSSolver::InitializeMaterials()
{
  CALI_CXX_MARK_SCOPE("LBSSolver::InitializeMaterials");

  log.Log0Verbose1() << "Initializing Materials";

  // Create set of material ids locally relevant
  const size_t num_physics_mats = material_stack.size();

  int invalid_mat_cell_count = 0;
  std::set<int> unique_material_ids;
  for (auto& cell : grid_ptr_->local_cells)
  {
    unique_material_ids.insert(cell.material_id);
    if (cell.material_id < 0)
      ++invalid_mat_cell_count;
  }
  const auto& ghost_cell_ids = grid_ptr_->cells.GetGhostGlobalIDs();
  for (uint64_t cell_id : ghost_cell_ids)
  {
    const auto& cell = grid_ptr_->cells[cell_id];
    unique_material_ids.insert(cell.material_id);
    if (cell.material_id < 0)
      ++invalid_mat_cell_count;
  }
  OpenSnLogicalErrorIf(invalid_mat_cell_count > 0,
                       std::to_string(invalid_mat_cell_count) +
                         " cells encountered with an invalid material id.");

  // Get ready for processing
  std::stringstream materials_list;
  matid_to_xs_map_.clear();
  matid_to_src_map_.clear();

  // Process materials
  for (const int& mat_id : unique_material_ids)
  {
    materials_list << "Material id " << mat_id;

    const auto& current_material = GetStackItemPtr(material_stack, mat_id, __FUNCTION__);

    // Extract properties
    bool found_transport_xs = false;
    for (const auto& property : current_material->properties)
    {
      if (property->Type() == PropertyType::TRANSPORT_XSECTIONS)
      {
        auto xs = std::static_pointer_cast<MultiGroupXS>(property);
        xs->SetAdjointMode(options_.adjoint);
        matid_to_xs_map_[mat_id] = xs;
        found_transport_xs = true;
      }

      if (property->Type() == PropertyType::ISOTROPIC_MG_SOURCE)
      {
        const auto& src = std::static_pointer_cast<IsotropicMultiGroupSource>(property);

        // Check for a valid source
        if (src->source_value_g.size() < groups_.size())
        {
          log.LogAllWarning() << __FUNCTION__ << ": IsotropicMultiGroupSource specified in "
                              << "material \"" << current_material->name << "\" has fewer "
                              << "energy groups than called for in the simulation. "
                              << "Source will be ignored.";
        }

        // Set the source if in forward mode
        // Material sources are currently unused in adjoint mode
        if (not options_.adjoint)
          matid_to_src_map_[mat_id] = src;
      } // P0 source
    }   // for property

    // Check valid property
    OpenSnLogicalErrorIf(not found_transport_xs,
                         "Material \"" + current_material->name + "\" does not contain " +
                           "transport cross sections.");

    // Check number of groups legal
    OpenSnLogicalErrorIf(matid_to_xs_map_[mat_id]->NumGroups() < groups_.size(),
                         "Material \"" + current_material->name + "\" has fewer groups (" +
                           std::to_string(matid_to_xs_map_[mat_id]->NumGroups()) + ") than " +
                           "the simulation (" + std::to_string(groups_.size()) + "). " +
                           "A material must have at least as many groups as the simulation.");

    // Check number of moments
    if (matid_to_xs_map_[mat_id]->ScatteringOrder() < options_.scattering_order)
    {
      log.Log0Warning() << __FUNCTION__ << ": Material \"" << current_material->name
                        << "\" has a lower scattering order ("
                        << matid_to_xs_map_[mat_id]->ScatteringOrder() << ") "
                        << "than the simulation (" << options_.scattering_order << ").";
    }

    materials_list << " number of moments " << matid_to_xs_map_[mat_id]->ScatteringOrder() + 1
                   << "\n";
  } // for material id

  // Initialize precursor properties
  num_precursors_ = 0;
  max_precursors_per_material_ = 0;
  for (const auto& mat_id_xs : matid_to_xs_map_)
  {
    const auto& xs = mat_id_xs.second;
    num_precursors_ += xs->NumPrecursors();
    if (xs->NumPrecursors() > max_precursors_per_material_)
      max_precursors_per_material_ = xs->NumPrecursors();
  }

  // if no precursors, turn off precursors
  if (num_precursors_ == 0)
    options_.use_precursors = false;

  // check compatibility when precursors are on
  if (options_.use_precursors)
  {
    for (const auto& [mat_id, xs] : matid_to_xs_map_)
    {
      OpenSnLogicalErrorIf(xs->IsFissionable() and num_precursors_ == 0,
                           "Incompatible cross-section data encountered for material ID " +
                             std::to_string(mat_id) + ". When delayed neutron data is present " +
                             "for one fissionable matrial, it must be present for all fissionable "
                             "materials.");
    }
  }

  // Update transport views if available
  if (grid_ptr_->local_cells.size() == cell_transport_views_.size())
    for (const auto& cell : grid_ptr_->local_cells)
    {
      const auto& xs_ptr = matid_to_xs_map_[cell.material_id];
      auto& transport_view = cell_transport_views_[cell.local_id];

      transport_view.ReassignXS(*xs_ptr);
    }

  log.Log0Verbose1() << "Materials Initialized:\n" << materials_list.str() << "\n";

  mpi_comm.barrier();
}

void
LBSSolver::InitializeSpatialDiscretization()
{
  CALI_CXX_MARK_SCOPE("LBSSolver::InitializeSpatialDiscretization");

  log.Log() << "Initializing spatial discretization.\n";
  discretization_ = PieceWiseLinearDiscontinuous::New(*grid_ptr_);

  ComputeUnitIntegrals();
}

void
LBSSolver::ComputeUnitIntegrals()
{
  CALI_CXX_MARK_SCOPE("LBSSolver::ComputeUnitIntegrals");

  log.Log() << "Computing unit integrals.\n";
  const auto& sdm = *discretization_;

  // Define spatial weighting functions
  struct SpatialWeightFunction // SWF
  {
    virtual double operator()(const Vector3& pt) const { return 1.0; }
    virtual ~SpatialWeightFunction() = default;
  };

  struct SphericalSWF : public SpatialWeightFunction
  {
    double operator()(const Vector3& pt) const override { return pt[2] * pt[2]; }
  };

  struct CylindricalSWF : public SpatialWeightFunction
  {
    double operator()(const Vector3& pt) const override { return pt[0]; }
  };

  auto swf_ptr = std::make_shared<SpatialWeightFunction>();
  if (options_.geometry_type == GeometryType::ONED_SPHERICAL)
    swf_ptr = std::make_shared<SphericalSWF>();
  if (options_.geometry_type == GeometryType::TWOD_CYLINDRICAL)
    swf_ptr = std::make_shared<CylindricalSWF>();

  auto ComputeCellUnitIntegrals = [&sdm](const Cell& cell, const SpatialWeightFunction& swf)
  {
    const auto& cell_mapping = sdm.GetCellMapping(cell);
    const size_t cell_num_faces = cell.faces.size();
    const size_t cell_num_nodes = cell_mapping.NumNodes();
    const auto fe_vol_data = cell_mapping.MakeVolumetricFiniteElementData();

    std::vector<std::vector<double>> IntV_gradshapeI_gradshapeJ(
      cell_num_nodes, std::vector<double>(cell_num_nodes));
    std::vector<std::vector<Vector3>> IntV_shapeI_gradshapeJ(cell_num_nodes,
                                                             std::vector<Vector3>(cell_num_nodes));
    std::vector<std::vector<double>> IntV_shapeI_shapeJ(cell_num_nodes,
                                                        std::vector<double>(cell_num_nodes));
    std::vector<double> IntV_shapeI(cell_num_nodes);
    std::vector<std::vector<std::vector<double>>> IntS_shapeI_shapeJ(cell_num_faces);
    std::vector<std::vector<std::vector<Vector3>>> IntS_shapeI_gradshapeJ(cell_num_faces);
    std::vector<std::vector<double>> IntS_shapeI(cell_num_faces);

    // Volume integrals
    for (unsigned int i = 0; i < cell_num_nodes; ++i)
    {
      for (unsigned int j = 0; j < cell_num_nodes; ++j)
      {
        for (const auto& qp : fe_vol_data.QuadraturePointIndices())
        {
          IntV_gradshapeI_gradshapeJ[i][j] +=
            swf(fe_vol_data.QPointXYZ(qp)) *
            fe_vol_data.ShapeGrad(i, qp).Dot(fe_vol_data.ShapeGrad(j, qp)) *
            fe_vol_data.JxW(qp); // K-matrix

          IntV_shapeI_gradshapeJ[i][j] +=
            swf(fe_vol_data.QPointXYZ(qp)) * fe_vol_data.ShapeValue(i, qp) *
            fe_vol_data.ShapeGrad(j, qp) * fe_vol_data.JxW(qp); // G-matrix

          IntV_shapeI_shapeJ[i][j] +=
            swf(fe_vol_data.QPointXYZ(qp)) * fe_vol_data.ShapeValue(i, qp) *
            fe_vol_data.ShapeValue(j, qp) * fe_vol_data.JxW(qp); // M-matrix
        }                                                        // for qp
      }                                                          // for j

      for (const auto& qp : fe_vol_data.QuadraturePointIndices())
      {
        IntV_shapeI[i] +=
          swf(fe_vol_data.QPointXYZ(qp)) * fe_vol_data.ShapeValue(i, qp) * fe_vol_data.JxW(qp);
      } // for qp
    }   // for i

    //  surface integrals
    for (size_t f = 0; f < cell_num_faces; ++f)
    {
      const auto fe_srf_data = cell_mapping.MakeSurfaceFiniteElementData(f);
      IntS_shapeI_shapeJ[f].resize(cell_num_nodes, std::vector<double>(cell_num_nodes));
      IntS_shapeI[f].resize(cell_num_nodes);
      IntS_shapeI_gradshapeJ[f].resize(cell_num_nodes, std::vector<Vector3>(cell_num_nodes));

      for (unsigned int i = 0; i < cell_num_nodes; ++i)
      {
        for (unsigned int j = 0; j < cell_num_nodes; ++j)
        {
          for (const auto& qp : fe_srf_data.QuadraturePointIndices())
          {
            IntS_shapeI_shapeJ[f][i][j] += swf(fe_srf_data.QPointXYZ(qp)) *
                                           fe_srf_data.ShapeValue(i, qp) *
                                           fe_srf_data.ShapeValue(j, qp) * fe_srf_data.JxW(qp);
            IntS_shapeI_gradshapeJ[f][i][j] += swf(fe_srf_data.QPointXYZ(qp)) *
                                               fe_srf_data.ShapeValue(i, qp) *
                                               fe_srf_data.ShapeGrad(j, qp) * fe_srf_data.JxW(qp);
          } // for qp
        }   // for j

        for (const auto& qp : fe_srf_data.QuadraturePointIndices())
        {
          IntS_shapeI[f][i] +=
            swf(fe_srf_data.QPointXYZ(qp)) * fe_srf_data.ShapeValue(i, qp) * fe_srf_data.JxW(qp);
        } // for qp
      }   // for i
    }     // for f

    return UnitCellMatrices{IntV_gradshapeI_gradshapeJ,
                            IntV_shapeI_gradshapeJ,
                            IntV_shapeI_shapeJ,
                            IntV_shapeI,

                            IntS_shapeI_shapeJ,
                            IntS_shapeI_gradshapeJ,
                            IntS_shapeI};
  };

  const size_t num_local_cells = grid_ptr_->local_cells.size();
  unit_cell_matrices_.resize(num_local_cells);

  for (const auto& cell : grid_ptr_->local_cells)
    unit_cell_matrices_[cell.local_id] = ComputeCellUnitIntegrals(cell, *swf_ptr);

  const auto ghost_ids = grid_ptr_->cells.GetGhostGlobalIDs();
  for (uint64_t ghost_id : ghost_ids)
    unit_ghost_cell_matrices_[ghost_id] =
      ComputeCellUnitIntegrals(grid_ptr_->cells[ghost_id], *swf_ptr);

  // Assessing global unit cell matrix storage
  std::array<size_t, 2> num_local_ucms = {unit_cell_matrices_.size(),
                                          unit_ghost_cell_matrices_.size()};
  std::array<size_t, 2> num_globl_ucms = {0, 0};

  mpi_comm.all_reduce(num_local_ucms.data(), 2, num_globl_ucms.data(), mpi::op::sum<size_t>());

  opensn::mpi_comm.barrier();
  log.Log() << "Ghost cell unit cell-matrix ratio: "
            << (double)num_globl_ucms[1] * 100 / (double)num_globl_ucms[0] << "%";
  log.Log() << "Cell matrices computed.";
}

void
LBSSolver::InitializeGroupsets()
{
  CALI_CXX_MARK_SCOPE("LBSSolver::InitializeGroupsets");

  for (auto& groupset : groupsets_)
  {
    // Build groupset angular flux unknown manager
    groupset.psi_uk_man_.unknowns.clear();
    size_t num_angles = groupset.quadrature->abscissae.size();
    size_t gs_num_groups = groupset.groups.size();
    auto& grpset_psi_uk_man = groupset.psi_uk_man_;

    const auto VarVecN = UnknownType::VECTOR_N;
    for (unsigned int n = 0; n < num_angles; ++n)
      grpset_psi_uk_man.AddUnknown(VarVecN, gs_num_groups);

    groupset.BuildDiscMomOperator(options_.scattering_order, options_.geometry_type);
    groupset.BuildMomDiscOperator(options_.scattering_order, options_.geometry_type);
    groupset.BuildSubsets();
  } // for groupset
}

void
LBSSolver::ComputeNumberOfMoments()
{
  CALI_CXX_MARK_SCOPE("LBSSolver::ComputeNumberOfMoments");

  for (size_t gs = 1; gs < groupsets_.size(); ++gs)
    if (groupsets_[gs].quadrature->GetMomentToHarmonicsIndexMap() !=
        groupsets_[0].quadrature->GetMomentToHarmonicsIndexMap())
      throw std::logic_error("LinearBoltzmann::SteadyStateSolver::ComputeNumberOfMoments : "
                             "Moment-to-Harmonics mapping differs between "
                             "groupsets_, which is not allowed.");

  num_moments_ = (int)groupsets_.front().quadrature->GetMomentToHarmonicsIndexMap().size();

  if (num_moments_ == 0)
    throw std::logic_error("LinearBoltzmann::SteadyStateSolver::ComputeNumberOfMoments : "
                           "unable to infer number of moments from angular "
                           "quadrature.");
}

void
LBSSolver::InitializeParrays()
{
  CALI_CXX_MARK_SCOPE("LBSSolver::InitializeParrays");

  log.Log() << "Initializing parallel arrays."
            << " G=" << num_groups_ << " M=" << num_moments_ << std::endl;

  // Initialize unknown
  // structure
<<<<<<< HEAD
  flux_moments_uk_man_.unknowns.clear();
  for (size_t m = 0; m < num_moments_; m++)
=======
  flux_moments_uk_man_.unknowns_.clear();
  for (size_t m = 0; m < num_moments_; ++m)
>>>>>>> 911260de
  {
    flux_moments_uk_man_.AddUnknown(UnknownType::VECTOR_N, groups_.size());
    flux_moments_uk_man_.unknowns.back().text_name = "m" + std::to_string(m);
  }

  // Compute local # of dof
  auto per_node = UnknownManager::GetUnitaryUnknownManager();
  local_node_count_ = discretization_->GetNumLocalDOFs(per_node);
  glob_node_count_ = discretization_->GetNumGlobalDOFs(per_node);

  // Compute num of unknowns
  size_t num_grps = groups_.size();
  size_t local_unknown_count = local_node_count_ * num_grps * num_moments_;

  log.LogAllVerbose1() << "LBS Number of phi unknowns: " << local_unknown_count;

  // Size local vectors
  q_moments_local_.assign(local_unknown_count, 0.0);
  phi_old_local_.assign(local_unknown_count, 0.0);
  phi_new_local_.assign(local_unknown_count, 0.0);

  // Setup groupset psi vectors
  psi_new_local_.clear();
  for (auto& groupset : groupsets_)
  {
    psi_new_local_.emplace_back();
    if (options_.save_angular_flux)
    {
      size_t num_ang_unknowns = discretization_->GetNumLocalDOFs(groupset.psi_uk_man_);
      psi_new_local_.back().assign(num_ang_unknowns, 0.0);
    }
  }

  // Setup precursor vector
  if (options_.use_precursors)
  {
    size_t num_precursor_dofs = grid_ptr_->local_cells.size() * max_precursors_per_material_;
    precursor_new_local_.assign(num_precursor_dofs, 0.0);
  }

  // Read Restart data
  if (not options_.read_restart_path.empty())
    ReadRestartData();
  opensn::mpi_comm.barrier();

  // Initialize transport views
  // Transport views act as a data structure to store information
  // related to the transport simulation. The most prominent function
  // here is that it holds the means to know where a given cell's
  // transport quantities are located in the unknown vectors (i.e. phi)
  //
  // Also, for a given cell, within a given sweep chunk,
  // we need to solve a matrix which square size is the
  // amount of nodes on the cell. max_cell_dof_count is
  // initialized here.
  //
  size_t block_MG_counter = 0; // Counts the strides of moment and group

  const Vector3 ihat(1.0, 0.0, 0.0);
  const Vector3 jhat(0.0, 1.0, 0.0);
  const Vector3 khat(0.0, 0.0, 1.0);

  max_cell_dof_count_ = 0;
  cell_transport_views_.clear();
  cell_transport_views_.reserve(grid_ptr_->local_cells.size());
  for (auto& cell : grid_ptr_->local_cells)
  {
    size_t num_nodes = discretization_->GetCellNumNodes(cell);
    int mat_id = cell.material_id;

    // compute cell volumes
    double cell_volume = 0.0;
    const auto& IntV_shapeI = unit_cell_matrices_[cell.local_id].intV_shapeI;
    for (size_t i = 0; i < num_nodes; ++i)
      cell_volume += IntV_shapeI[i];

    size_t cell_phi_address = block_MG_counter;

    const size_t num_faces = cell.faces.size();
    std::vector<bool> face_local_flags(num_faces, true);
    std::vector<int> face_locality(num_faces, opensn::mpi_comm.rank());
    std::vector<const Cell*> neighbor_cell_ptrs(num_faces, nullptr);
    bool cell_on_boundary = false;
    int f = 0;
    for (auto& face : cell.faces)
    {
      if (not face.has_neighbor)
      {
        Vector3& n = face.normal;

        int boundary_id = -1;
        if (n.Dot(ihat) < -0.999)
          boundary_id = XMIN;
        else if (n.Dot(ihat) > 0.999)
          boundary_id = XMAX;
        else if (n.Dot(jhat) < -0.999)
          boundary_id = YMIN;
        else if (n.Dot(jhat) > 0.999)
          boundary_id = YMAX;
        else if (n.Dot(khat) < -0.999)
          boundary_id = ZMIN;
        else if (n.Dot(khat) > 0.999)
          boundary_id = ZMAX;

        if (boundary_id >= 0)
          face.neighbor_id = boundary_id;
        cell_on_boundary = true;

        face_local_flags[f] = false;
        face_locality[f] = -1;
      } // if bndry
      else
      {
        const int neighbor_partition = face.GetNeighborPartitionID(*grid_ptr_);
        face_local_flags[f] = (neighbor_partition == opensn::mpi_comm.rank());
        face_locality[f] = neighbor_partition;
        neighbor_cell_ptrs[f] = &grid_ptr_->cells[face.neighbor_id];
      }

      ++f;
    } // for f

    if (num_nodes > max_cell_dof_count_)
      max_cell_dof_count_ = num_nodes;

    cell_transport_views_.emplace_back(cell_phi_address,
                                       num_nodes,
                                       num_grps,
                                       num_moments_,
                                       num_faces,
                                       *matid_to_xs_map_[mat_id],
                                       cell_volume,
                                       face_local_flags,
                                       face_locality,
                                       neighbor_cell_ptrs,
                                       cell_on_boundary);
    block_MG_counter += num_nodes * num_grps * num_moments_;
  } // for local cell

  // Populate grid nodal mappings
  // This is used in the Flux Data Structures (FLUDS)
  grid_nodal_mappings_.clear();
  grid_nodal_mappings_.reserve(grid_ptr_->local_cells.size());
  for (auto& cell : grid_ptr_->local_cells)
  {
    CellFaceNodalMapping cell_nodal_mapping;
    cell_nodal_mapping.reserve(cell.faces.size());

    for (auto& face : cell.faces)
    {
      std::vector<short> face_node_mapping;
      std::vector<short> cell_node_mapping;
      int ass_face = -1;

      if (face.has_neighbor)
      {
        grid_ptr_->FindAssociatedVertices(face, face_node_mapping);
        grid_ptr_->FindAssociatedCellVertices(face, cell_node_mapping);
        ass_face = face.GetNeighborAssociatedFace(*grid_ptr_);
      }

      cell_nodal_mapping.emplace_back(ass_face, face_node_mapping, cell_node_mapping);
    } // for f

    grid_nodal_mappings_.push_back(cell_nodal_mapping);
  } // for local cell

  // Get grid localized communicator set
  grid_local_comm_set_ = grid_ptr_->MakeMPILocalCommunicatorSet();

  // Make face histogram
  grid_face_histogram_ = grid_ptr_->MakeGridFaceHistogram();

  // Initialize Field Functions
  InitializeFieldFunctions();

  opensn::mpi_comm.barrier();
  log.Log() << "Done with parallel arrays." << std::endl;
}

void
LBSSolver::InitializeFieldFunctions()
{
  CALI_CXX_MARK_SCOPE("LBSSolver::InitializeFieldFunctions");

  if (not field_functions_.empty())
    return;

  // Initialize Field Functions
  //                                              for flux moments
  phi_field_functions_local_map_.clear();

  for (size_t g = 0; g < groups_.size(); ++g)
  {
    for (size_t m = 0; m < num_moments_; ++m)
    {
      std::string prefix;
      if (options_.field_function_prefix_option == "prefix")
      {
        prefix = options_.field_function_prefix;
        if (not prefix.empty())
          prefix += "_";
      }
      if (options_.field_function_prefix_option == "solver_name")
        prefix = TextName() + "_";

      char buff[100];
      snprintf(
        buff, 99, "%sphi_g%03d_m%02d", prefix.c_str(), static_cast<int>(g), static_cast<int>(m));
      const std::string text_name = std::string(buff);

      auto group_ff = std::make_shared<FieldFunctionGridBased>(
        text_name, discretization_, Unknown(UnknownType::SCALAR));

      field_function_stack.push_back(group_ff);
      field_functions_.push_back(group_ff);

      phi_field_functions_local_map_[{g, m}] = field_functions_.size() - 1;
    } // for m
  }   // for g

  // Initialize power generation field function
  if (options_.power_field_function_on)
  {
    std::string prefix;
    if (options_.field_function_prefix_option == "prefix")
    {
      prefix = options_.field_function_prefix;
      if (not prefix.empty())
        prefix += "_";
    }
    if (options_.field_function_prefix_option == "solver_name")
      prefix = TextName() + "_";

    auto power_ff = std::make_shared<FieldFunctionGridBased>(
      prefix + "power_generation", discretization_, Unknown(UnknownType::SCALAR));

    field_function_stack.push_back(power_ff);
    field_functions_.push_back(power_ff);

    power_gen_fieldfunc_local_handle_ = field_functions_.size() - 1;
  }
}

void
LBSSolver::InitializeBoundaries()
{
  CALI_CXX_MARK_SCOPE("LBSSolver::InitializeBoundaries");

  const std::string fname = "LBSSolver::InitializeBoundaries";
  // Determine boundary-ids involved in the problem
  std::set<uint64_t> globl_unique_bids_set;
  {
    std::set<uint64_t> local_unique_bids_set;
    for (const auto& cell : grid_ptr_->local_cells)
      for (const auto& face : cell.faces)
        if (not face.has_neighbor)
          local_unique_bids_set.insert(face.neighbor_id);

    std::vector<uint64_t> local_unique_bids(local_unique_bids_set.begin(),
                                            local_unique_bids_set.end());
    std::vector<uint64_t> recvbuf;
    mpi_comm.all_gather(local_unique_bids, recvbuf);

    globl_unique_bids_set = local_unique_bids_set; // give it a head start

    for (uint64_t bid : recvbuf)
      globl_unique_bids_set.insert(bid);
  }

  // Initialize default incident boundary
  const size_t G = num_groups_;

  sweep_boundaries_.clear();
  for (uint64_t bid : globl_unique_bids_set)
  {
    const bool has_no_preference = boundary_preferences_.count(bid) == 0;
    const bool has_not_been_set = sweep_boundaries_.count(bid) == 0;
    if (has_no_preference and has_not_been_set)
    {
      sweep_boundaries_[bid] = std::make_shared<VacuumBoundary>(G);
    } // defaulted
    else if (has_not_been_set)
    {
      const auto& bndry_pref = boundary_preferences_.at(bid);
      const auto& mg_q = bndry_pref.isotropic_mg_source;

      if (bndry_pref.type == BoundaryType::VACUUM)
        sweep_boundaries_[bid] = std::make_shared<VacuumBoundary>(G);
      else if (bndry_pref.type == BoundaryType::ISOTROPIC)
        sweep_boundaries_[bid] = std::make_shared<IsotropicBoundary>(G, mg_q);
      else if (bndry_pref.type == BoundaryType::ARBITRARY)
      {
        // FIXME:
#if 0
        sweep_boundaries_[bid] = std::make_shared<ArbitraryBoundary>(
          G, std::make_unique<BoundaryFunctionToLua>(bndry_pref.source_function), bid);
#endif
      }
      else if (bndry_pref.type == BoundaryType::REFLECTING)
      {
        // Locally check all faces, that subscribe to this boundary,
        // have the same normal
        const double EPSILON = 1.0e-12;
        std::unique_ptr<Vector3> n_ptr = nullptr;
        for (const auto& cell : grid_ptr_->local_cells)
          for (const auto& face : cell.faces)
            if (not face.has_neighbor and face.neighbor_id == bid)
            {
              if (not n_ptr)
                n_ptr = std::make_unique<Vector3>(face.normal);
              if (std::fabs(face.normal.Dot(*n_ptr) - 1.0) > EPSILON)
                throw std::logic_error(fname +
                                       ": Not all face normals are, within tolerance, locally the "
                                       "same for the reflecting boundary condition requested.");
            }

        // Now check globally
        const int local_has_bid = n_ptr != nullptr ? 1 : 0;
        const Vector3 local_normal = local_has_bid ? *n_ptr : Vector3(0.0, 0.0, 0.0);

        std::vector<int> locJ_has_bid(opensn::mpi_comm.size(), 1);
        std::vector<double> locJ_n_val(opensn::mpi_comm.size() * 3, 0.0);

        mpi_comm.all_gather(local_has_bid, locJ_has_bid);
        std::vector<double> lnv = {local_normal.x, local_normal.y, local_normal.z};
        mpi_comm.all_gather(lnv.data(), 3, locJ_n_val.data(), 3);

        Vector3 global_normal;
        for (int j = 0; j < opensn::mpi_comm.size(); ++j)
        {
          if (locJ_has_bid[j])
          {
            int offset = 3 * j;
            const double* n = &locJ_n_val[offset];
            const Vector3 locJ_normal(n[0], n[1], n[2]);

            if (local_has_bid)
              if (std::fabs(local_normal.Dot(locJ_normal) - 1.0) > EPSILON)
                throw std::logic_error(fname +
                                       ": Not all face normals are, within tolerance, globally the "
                                       "same for the reflecting boundary condition requested.");

            global_normal = locJ_normal;
          }
        }

        sweep_boundaries_[bid] = std::make_shared<ReflectingBoundary>(
          G, global_normal, MapGeometryTypeToCoordSys(options_.geometry_type));
      }
    } // non-defaulted
  }   // for bndry id
}

void
LBSSolver::InitializeSolverSchemes()
{
  CALI_CXX_MARK_SCOPE("LBSSolver::InitializeSolverSchemes");

  log.Log() << "Initializing WGS and AGS solvers";

  InitializeWGSSolvers();

  ags_solver_ = std::make_shared<AGSSolver>(*this, wgs_solvers_);
  if (groupsets_.size() == 1)
  {
    ags_solver_->MaxIterations(1);
    ags_solver_->Verbosity(false);
  }
  else
  {
    ags_solver_->MaxIterations(options_.max_ags_iterations);
    ags_solver_->Verbosity(options_.verbose_ags_iterations);
  }
  ags_solver_->Tolerance(options_.ags_tolerance);
}

void
LBSSolver::InitWGDSA(LBSGroupset& groupset, bool vaccum_bcs_are_dirichlet)
{
  CALI_CXX_MARK_SCOPE("LBSSolver::InitWGDSA");

  if (groupset.apply_wgdsa)
  {
    // Make UnknownManager
    const size_t num_gs_groups = groupset.groups.size();
    opensn::UnknownManager uk_man;
    uk_man.AddUnknown(UnknownType::VECTOR_N, num_gs_groups);

    // Make boundary conditions
    auto bcs = TranslateBCs(sweep_boundaries_, vaccum_bcs_are_dirichlet);

    // Make xs map
    auto matid_2_mgxs_map =
      PackGroupsetXS(matid_to_xs_map_, groupset.groups.front().id, groupset.groups.back().id);

    // Create solver
    const auto& sdm = *discretization_;

    auto solver = std::make_shared<DiffusionMIPSolver>(std::string(TextName() + "_WGDSA"),
                                                       sdm,
                                                       uk_man,
                                                       bcs,
                                                       matid_2_mgxs_map,
                                                       unit_cell_matrices_,
                                                       false,
                                                       true);
    ParameterBlock block;

    solver->options.residual_tolerance = groupset.wgdsa_tol;
    solver->options.max_iters = groupset.wgdsa_max_iters;
    solver->options.verbose = groupset.wgdsa_verbose;
    solver->options.additional_options_string = groupset.wgdsa_string;

    solver->Initialize();

    std::vector<double> dummy_rhs(sdm.GetNumLocalDOFs(uk_man), 0.0);

    solver->AssembleAand_b(dummy_rhs);

    groupset.wgdsa_solver = solver;
  }
}

void
LBSSolver::CleanUpWGDSA(LBSGroupset& groupset)
{
  CALI_CXX_MARK_SCOPE("LBSSolver::CleanUpWGDSA");

  if (groupset.apply_wgdsa)
    groupset.wgdsa_solver = nullptr;
}

std::vector<double>
LBSSolver::WGSCopyOnlyPhi0(const LBSGroupset& groupset, const std::vector<double>& phi_in)
{
  CALI_CXX_MARK_SCOPE("LBSSolver::WGSCopyOnlyPhi0");

  const auto& sdm = *discretization_;
  const auto& dphi_uk_man = groupset.wgdsa_solver->UnknownStructure();
  const auto& phi_uk_man = flux_moments_uk_man_;

  const int gsi = groupset.groups.front().id;
  const size_t gss = groupset.groups.size();

  std::vector<double> output_phi_local(sdm.GetNumLocalDOFs(dphi_uk_man), 0.0);

  for (const auto& cell : grid_ptr_->local_cells)
  {
    const auto& cell_mapping = sdm.GetCellMapping(cell);
    const size_t num_nodes = cell_mapping.NumNodes();

    for (size_t i = 0; i < num_nodes; ++i)
    {
      const int64_t dphi_map = sdm.MapDOFLocal(cell, i, dphi_uk_man, 0, 0);
      const int64_t phi_map = sdm.MapDOFLocal(cell, i, phi_uk_man, 0, gsi);

      double* output_mapped = &output_phi_local[dphi_map];
      const double* phi_in_mapped = &phi_in[phi_map];

      for (size_t g = 0; g < gss; ++g)
      {
        output_mapped[g] = phi_in_mapped[g];
      } // for g
    }   // for node
  }     // for cell

  return output_phi_local;
}

void
LBSSolver::GSProjectBackPhi0(const LBSGroupset& groupset,
                             const std::vector<double>& input,
                             std::vector<double>& output)
{
  CALI_CXX_MARK_SCOPE("LBSSolver::GSProjectBackPhi0");

  const auto& sdm = *discretization_;
  const auto& dphi_uk_man = groupset.wgdsa_solver->UnknownStructure();
  const auto& phi_uk_man = flux_moments_uk_man_;

  const int gsi = groupset.groups.front().id;
  const size_t gss = groupset.groups.size();

  for (const auto& cell : grid_ptr_->local_cells)
  {
    const auto& cell_mapping = sdm.GetCellMapping(cell);
    const size_t num_nodes = cell_mapping.NumNodes();

    for (size_t i = 0; i < num_nodes; ++i)
    {
      const int64_t dphi_map = sdm.MapDOFLocal(cell, i, dphi_uk_man, 0, 0);
      const int64_t phi_map = sdm.MapDOFLocal(cell, i, phi_uk_man, 0, gsi);

      const double* input_mapped = &input[dphi_map];
      double* output_mapped = &output[phi_map];

      for (int g = 0; g < gss; ++g)
        output_mapped[g] = input_mapped[g];
    } // for dof
  }   // for cell
}

void
LBSSolver::AssembleWGDSADeltaPhiVector(const LBSGroupset& groupset,
                                       const std::vector<double>& phi_in,
                                       std::vector<double>& delta_phi_local)
{
  CALI_CXX_MARK_SCOPE("LBSSolver::AssembleWGDSADeltaPhiVector");

  const auto& sdm = *discretization_;
  const auto& dphi_uk_man = groupset.wgdsa_solver->UnknownStructure();
  const auto& phi_uk_man = flux_moments_uk_man_;

  const int gsi = groupset.groups.front().id;
  const size_t gss = groupset.groups.size();

  delta_phi_local.clear();
  delta_phi_local.assign(sdm.GetNumLocalDOFs(dphi_uk_man), 0.0);

  for (const auto& cell : grid_ptr_->local_cells)
  {
    const auto& cell_mapping = sdm.GetCellMapping(cell);
    const size_t num_nodes = cell_mapping.NumNodes();
    const auto& sigma_s = matid_to_xs_map_[cell.material_id]->SigmaSGtoG();

    for (size_t i = 0; i < num_nodes; ++i)
    {
      const int64_t dphi_map = sdm.MapDOFLocal(cell, i, dphi_uk_man, 0, 0);
      const int64_t phi_map = sdm.MapDOFLocal(cell, i, phi_uk_man, 0, gsi);

      double* delta_phi_mapped = &delta_phi_local[dphi_map];
      const double* phi_in_mapped = &phi_in[phi_map];

      for (size_t g = 0; g < gss; ++g)
      {
        delta_phi_mapped[g] = sigma_s[gsi + g] * phi_in_mapped[g];
      } // for g
    }   // for node
  }     // for cell
}

void
LBSSolver::DisAssembleWGDSADeltaPhiVector(const LBSGroupset& groupset,
                                          const std::vector<double>& delta_phi_local,
                                          std::vector<double>& ref_phi_new)
{
  CALI_CXX_MARK_SCOPE("LBSSolver::DisAssembleWGDSADeltaPhiVector");

  const auto& sdm = *discretization_;
  const auto& dphi_uk_man = groupset.wgdsa_solver->UnknownStructure();
  const auto& phi_uk_man = flux_moments_uk_man_;

  const int gsi = groupset.groups.front().id;
  const size_t gss = groupset.groups.size();

  for (const auto& cell : grid_ptr_->local_cells)
  {
    const auto& cell_mapping = sdm.GetCellMapping(cell);
    const size_t num_nodes = cell_mapping.NumNodes();

    for (size_t i = 0; i < num_nodes; ++i)
    {
      const int64_t dphi_map = sdm.MapDOFLocal(cell, i, dphi_uk_man, 0, 0);
      const int64_t phi_map = sdm.MapDOFLocal(cell, i, phi_uk_man, 0, gsi);

      const double* delta_phi_mapped = &delta_phi_local[dphi_map];
      double* phi_new_mapped = &ref_phi_new[phi_map];

      for (int g = 0; g < gss; ++g)
        phi_new_mapped[g] += delta_phi_mapped[g];
    } // for dof
  }   // for cell
}

void
LBSSolver::InitTGDSA(LBSGroupset& groupset)
{
  CALI_CXX_MARK_SCOPE("LBSSolver::InitTGDSA");

  if (groupset.apply_tgdsa)
  {
    // Make UnknownManager
    const auto& uk_man = discretization_->UNITARY_UNKNOWN_MANAGER;

    // Make boundary conditions
    auto bcs = TranslateBCs(sweep_boundaries_);

    // Make TwoGridInfo
    for (const auto& mat_id_xs_pair : matid_to_xs_map_)
    {
      const auto& mat_id = mat_id_xs_pair.first;
      const auto& xs = mat_id_xs_pair.second;

      TwoGridCollapsedInfo tginfo = MakeTwoGridCollapsedInfo(*xs, EnergyCollapseScheme::JFULL);

      groupset.tg_acceleration_info_.map_mat_id_2_tginfo.insert(
        std::make_pair(mat_id, std::move(tginfo)));
    }

    // Make xs map
    std::map<int, Multigroup_D_and_sigR> matid_2_mgxs_map;
    for (const auto& matid_xs_pair : matid_to_xs_map_)
    {
      const auto& mat_id = matid_xs_pair.first;

      const auto& tg_info = groupset.tg_acceleration_info_.map_mat_id_2_tginfo.at(mat_id);

      matid_2_mgxs_map.insert(std::make_pair(
        mat_id, Multigroup_D_and_sigR{{tg_info.collapsed_D}, {tg_info.collapsed_sig_a}}));
    }

    // Create solver
    const auto& sdm = *discretization_;

    auto solver = std::make_shared<DiffusionMIPSolver>(std::string(TextName() + "_TGDSA"),
                                                       sdm,
                                                       uk_man,
                                                       bcs,
                                                       matid_2_mgxs_map,
                                                       unit_cell_matrices_,
                                                       false,
                                                       true);

    solver->options.residual_tolerance = groupset.tgdsa_tol;
    solver->options.max_iters = groupset.tgdsa_max_iters;
    solver->options.verbose = groupset.tgdsa_verbose;
    solver->options.additional_options_string = groupset.tgdsa_string;

    solver->Initialize();

    std::vector<double> dummy_rhs(sdm.GetNumLocalDOFs(uk_man), 0.0);

    solver->AssembleAand_b(dummy_rhs);

    groupset.tgdsa_solver = solver;
  }
}

void
LBSSolver::CleanUpTGDSA(LBSGroupset& groupset)
{
  CALI_CXX_MARK_SCOPE("LBSSolver::CleanUpTGDSA");

  if (groupset.apply_tgdsa)
    groupset.tgdsa_solver = nullptr;
}

void
LBSSolver::AssembleTGDSADeltaPhiVector(const LBSGroupset& groupset,
                                       const std::vector<double>& phi_in,
                                       std::vector<double>& delta_phi_local)
{
  CALI_CXX_MARK_SCOPE("LBSSolver::AssembleTGDSADeltaPhiVector");

  const auto& sdm = *discretization_;
  const auto& phi_uk_man = flux_moments_uk_man_;

  const int gsi = groupset.groups.front().id;
  const size_t gss = groupset.groups.size();

  delta_phi_local.clear();
  delta_phi_local.assign(local_node_count_, 0.0);

  for (const auto& cell : grid_ptr_->local_cells)
  {
    const auto& cell_mapping = sdm.GetCellMapping(cell);
    const size_t num_nodes = cell_mapping.NumNodes();
    const auto& S = matid_to_xs_map_[cell.material_id]->TransferMatrix(0);

    for (size_t i = 0; i < num_nodes; ++i)
    {
      const int64_t dphi_map = sdm.MapDOFLocal(cell, i);
      const int64_t phi_map = sdm.MapDOFLocal(cell, i, phi_uk_man, 0, 0);

      double& delta_phi_mapped = delta_phi_local[dphi_map];
      const double* phi_in_mapped = &phi_in[phi_map];

      for (size_t g = 0; g < gss; ++g)
      {
        double R_g = 0.0;
        for (const auto& [row_g, gprime, sigma_sm] : S.Row(gsi + g))
          if (gprime >= gsi and gprime != (gsi + g))
            R_g += sigma_sm * phi_in_mapped[gprime];

        delta_phi_mapped += R_g;
      } // for g
    }   // for node
  }     // for cell
}

void
LBSSolver::DisAssembleTGDSADeltaPhiVector(const LBSGroupset& groupset,
                                          const std::vector<double>& delta_phi_local,
                                          std::vector<double>& ref_phi_new)
{
  CALI_CXX_MARK_SCOPE("LBSSolver::DisAssembleTGDSADeltaPhiVector");

  const auto& sdm = *discretization_;
  const auto& phi_uk_man = flux_moments_uk_man_;

  const int gsi = groupset.groups.front().id;
  const size_t gss = groupset.groups.size();

  const auto& map_mat_id_2_tginfo = groupset.tg_acceleration_info_.map_mat_id_2_tginfo;

  for (const auto& cell : grid_ptr_->local_cells)
  {
    const auto& cell_mapping = sdm.GetCellMapping(cell);
    const size_t num_nodes = cell_mapping.NumNodes();

    const auto& xi_g = map_mat_id_2_tginfo.at(cell.material_id).spectrum;

    for (size_t i = 0; i < num_nodes; ++i)
    {
      const int64_t dphi_map = sdm.MapDOFLocal(cell, i);
      const int64_t phi_map = sdm.MapDOFLocal(cell, i, phi_uk_man, 0, gsi);

      const double delta_phi_mapped = delta_phi_local[dphi_map];
      double* phi_new_mapped = &ref_phi_new[phi_map];

      for (int g = 0; g < gss; ++g)
        phi_new_mapped[g] += delta_phi_mapped * xi_g[gsi + g];
    } // for dof
  }   // for cell
}

bool
LBSSolver::TriggerRestartDump()
{
  auto now = std::chrono::system_clock::now().time_since_epoch();
  size_t now_secs = std::chrono::duration_cast<std::chrono::seconds>(now).count();

  if ((now_secs - last_restart_write_time_) < options_.write_restart_time_interval)
    return false;

  return true;
}

void
LBSSolver::UpdateLastRestartWriteTime()
{
  auto now = std::chrono::system_clock::now().time_since_epoch();
  last_restart_write_time_ = std::chrono::duration_cast<std::chrono::seconds>(now).count();
}

void
LBSSolver::WriteRestartData()
{
  CALI_CXX_MARK_SCOPE("LBSSolver::WriteRestartData");

  std::string fbase = options_.write_restart_path.string();
  std::string fname = fbase + std::to_string(opensn::mpi_comm.rank()) + ".restart.h5";

  // Write data
  bool location_succeeded = true;
  auto file = H5Fcreate(fname.c_str(), H5F_ACC_TRUNC, H5P_DEFAULT, H5P_DEFAULT);
  if (file)
  {
    location_succeeded = H5WriteDataset1D<double>(file, "phi_old", phi_old_local_);
    H5Fclose(file);
  }
  else
    location_succeeded = false;

  bool global_succeeded = true;
  mpi_comm.all_reduce(location_succeeded, global_succeeded, mpi::op::logical_and<bool>());
  if (global_succeeded)
  {
    log.Log() << "Successfully wrote restart data to " << fbase << "X.restart.h5";
    UpdateLastRestartWriteTime();
  }
  else
    log.Log0Error() << "Failed to write restart data to " << fbase << "X.restart.h5";
}

void
LBSSolver::ReadRestartData()
{
  CALI_CXX_MARK_SCOPE("LBSSolver::ReadRestartData");

  std::string fbase = options_.read_restart_path.string();
  std::string fname = fbase + std::to_string(opensn::mpi_comm.rank()) + ".restart.h5";

  bool location_succeeded = true;
  auto file = H5Fopen(fname.c_str(), H5F_ACC_RDONLY, H5P_DEFAULT);
  if (file)
  {
    phi_old_local_.clear();
    phi_old_local_ = H5ReadDataset1D<double>(file, "phi_old");
    location_succeeded = not phi_old_local_.empty();
    H5Fclose(file);
  }
  else
    location_succeeded = false;

  bool global_succeeded = true;
  mpi_comm.all_reduce(location_succeeded, global_succeeded, mpi::op::logical_and<bool>());
  if (global_succeeded)
    log.Log() << "Successfully read restart data from " << fbase + "X.restart.h5";
  else
    throw std::logic_error("Failed to read restart data from " + fbase + "X.restart.h5");
}

std::vector<double>
LBSSolver::MakeSourceMomentsFromPhi()
{
  CALI_CXX_MARK_SCOPE("LBSSolver::MakeSourceMomentsFromPhi");

  size_t num_local_dofs = discretization_->GetNumLocalDOFs(flux_moments_uk_man_);

  std::vector<double> source_moments(num_local_dofs, 0.0);
  for (auto& groupset : groupsets_)
  {
    active_set_source_function_(groupset,
                                source_moments,
                                phi_old_local_,
                                APPLY_AGS_SCATTER_SOURCES | APPLY_WGS_SCATTER_SOURCES |
                                  APPLY_AGS_FISSION_SOURCES | APPLY_WGS_FISSION_SOURCES);
  }

  return source_moments;
}

void
LBSSolver::UpdateFieldFunctions()
{
  CALI_CXX_MARK_SCOPE("LBSSolver::UpdateFieldFunctions");

  const auto& sdm = *discretization_;
  const auto& phi_uk_man = flux_moments_uk_man_;

  // Update flux moments
  for (const auto& [g_and_m, ff_index] : phi_field_functions_local_map_)
  {
    const size_t g = g_and_m.first;
    const size_t m = g_and_m.second;

    std::vector<double> data_vector_local(local_node_count_, 0.0);

    for (const auto& cell : grid_ptr_->local_cells)
    {
      const auto& cell_mapping = sdm.GetCellMapping(cell);
      const size_t num_nodes = cell_mapping.NumNodes();

      for (size_t i = 0; i < num_nodes; ++i)
      {
        const int64_t imapA = sdm.MapDOFLocal(cell, i, phi_uk_man, m, g);
        const int64_t imapB = sdm.MapDOFLocal(cell, i);

        data_vector_local[imapB] = phi_old_local_[imapA];
      } // for node
    }   // for cell

    auto& ff_ptr = field_functions_.at(ff_index);
    ff_ptr->UpdateFieldVector(data_vector_local);
  }

  // Update power generation
  if (options_.power_field_function_on)
  {
    std::vector<double> data_vector_local(local_node_count_, 0.0);

    double local_total_power = 0.0;
    for (const auto& cell : grid_ptr_->local_cells)
    {
      const auto& cell_mapping = sdm.GetCellMapping(cell);
      const size_t num_nodes = cell_mapping.NumNodes();

      const auto& Vi = unit_cell_matrices_[cell.local_id].intV_shapeI;

      const auto& xs = matid_to_xs_map_.at(cell.material_id);

      if (not xs->IsFissionable())
        continue;

      for (size_t i = 0; i < num_nodes; ++i)
      {
        const int64_t imapA = sdm.MapDOFLocal(cell, i);
        const int64_t imapB = sdm.MapDOFLocal(cell, i, phi_uk_man, 0, 0);

        double nodal_power = 0.0;
        for (size_t g = 0; g < groups_.size(); ++g)
        {
          const double sigma_fg = xs->SigmaFission()[g];
          // const double kappa_g = xs->Kappa()[g];
          const double kappa_g = options_.power_default_kappa;

          nodal_power += kappa_g * sigma_fg * phi_old_local_[imapB + g];
        } // for g

        data_vector_local[imapA] = nodal_power;
        local_total_power += nodal_power * Vi[i];
      } // for node
    }   // for cell

    if (options_.power_normalization > 0.0)
    {
      double globl_total_power;
      mpi_comm.all_reduce(local_total_power, globl_total_power, mpi::op::sum<double>());

      Scale(data_vector_local, options_.power_normalization / globl_total_power);
    }

    const size_t ff_index = power_gen_fieldfunc_local_handle_;

    auto& ff_ptr = field_functions_.at(ff_index);
    ff_ptr->UpdateFieldVector(data_vector_local);

  } // if power enabled
}

void
LBSSolver::SetPhiFromFieldFunctions(PhiSTLOption which_phi,
                                    const std::vector<size_t>& m_indices,
                                    const std::vector<size_t>& g_indices)
{
  CALI_CXX_MARK_SCOPE("LBSSolver::SetPhiFromFieldFunctions");

  std::vector<size_t> m_ids_to_copy = m_indices;
  std::vector<size_t> g_ids_to_copy = g_indices;
  if (m_indices.empty())
    for (size_t m = 0; m < num_moments_; ++m)
      m_ids_to_copy.push_back(m);
  if (g_ids_to_copy.empty())
    for (size_t g = 0; g < num_groups_; ++g)
      g_ids_to_copy.push_back(g);

  const auto& sdm = *discretization_;
  const auto& phi_uk_man = flux_moments_uk_man_;

  for (const size_t m : m_ids_to_copy)
  {
    for (const size_t g : g_ids_to_copy)
    {
      const size_t ff_index = phi_field_functions_local_map_.at({g, m});
      const auto& ff_ptr = field_functions_.at(ff_index);
      const auto& ff_data = ff_ptr->GetLocalFieldVector();

      for (const auto& cell : grid_ptr_->local_cells)
      {
        const auto& cell_mapping = sdm.GetCellMapping(cell);
        const size_t num_nodes = cell_mapping.NumNodes();

        for (size_t i = 0; i < num_nodes; ++i)
        {
          const int64_t imapA = sdm.MapDOFLocal(cell, i);
          const int64_t imapB = sdm.MapDOFLocal(cell, i, phi_uk_man, m, g);

          if (which_phi == PhiSTLOption::PHI_OLD)
            phi_old_local_[imapB] = ff_data[imapA];
          else if (which_phi == PhiSTLOption::PHI_NEW)
            phi_new_local_[imapB] = ff_data[imapA];
        } // for node
      }   // for cell
    }     // for g
  }       // for m
}

double
LBSSolver::ComputeFissionProduction(const std::vector<double>& phi)
{
  CALI_CXX_MARK_SCOPE("LBSSolver::ComputeFissionProduction");

  const int first_grp = groups_.front().id;
  const int last_grp = groups_.back().id;

  // Loop over local cells
  double local_production = 0.0;
  for (auto& cell : grid_ptr_->local_cells)
  {
    const auto& transport_view = cell_transport_views_[cell.local_id];
    const auto& cell_matrices = unit_cell_matrices_[cell.local_id];

    // Obtain xs
    const auto& xs = transport_view.XS();
    const auto& F = xs.ProductionMatrix();
    const auto& nu_delayed_sigma_f = xs.NuDelayedSigmaF();

    if (not xs.IsFissionable())
      continue;

    // Loop over nodes
    const int num_nodes = transport_view.NumNodes();
    for (int i = 0; i < num_nodes; ++i)
    {
      const size_t uk_map = transport_view.MapDOF(i, 0, 0);
      const double IntV_ShapeI = cell_matrices.intV_shapeI[i];

      // Loop over groups
      for (size_t g = first_grp; g <= last_grp; ++g)
      {
        const auto& prod = F[g];
        for (size_t gp = 0; gp <= last_grp; ++gp)
          local_production += prod[gp] * phi[uk_map + gp] * IntV_ShapeI;

        if (options_.use_precursors)
          for (unsigned int j = 0; j < xs.NumPrecursors(); ++j)
            local_production += nu_delayed_sigma_f[g] * phi[uk_map + g] * IntV_ShapeI;
      }
    } // for node
  }   // for cell

  // Allreduce global production
  double global_production = 0.0;
  mpi_comm.all_reduce(local_production, global_production, mpi::op::sum<double>());

  return global_production;
}

double
LBSSolver::ComputeFissionRate(const std::vector<double>& phi)
{
  CALI_CXX_MARK_SCOPE("LBSSolver::ComputeFissionRate");

  const int first_grp = groups_.front().id;
  const int last_grp = groups_.back().id;

  // Loop over local cells
  double local_fission_rate = 0.0;
  for (auto& cell : grid_ptr_->local_cells)
  {
    const auto& transport_view = cell_transport_views_[cell.local_id];
    const auto& cell_matrices = unit_cell_matrices_[cell.local_id];

    // Obtain xs
    const auto& xs = transport_view.XS();
    const auto& sigma_f = xs.SigmaFission();

    // skip non-fissionable material
    if (not xs.IsFissionable())
      continue;

    // Loop over nodes
    const int num_nodes = transport_view.NumNodes();
    for (int i = 0; i < num_nodes; ++i)
    {
      const size_t uk_map = transport_view.MapDOF(i, 0, 0);
      const double IntV_ShapeI = cell_matrices.intV_shapeI[i];

      // Loop over groups
      for (size_t g = first_grp; g <= last_grp; ++g)
        local_fission_rate += sigma_f[g] * phi[uk_map + g] * IntV_ShapeI;
    } // for node
  }   // for cell

  // Allreduce global production
  double global_fission_rate = 0.0;
  mpi_comm.all_reduce(local_fission_rate, global_fission_rate, mpi::op::sum<double>());

  return global_fission_rate;
}

void
LBSSolver::ComputePrecursors()
{
  CALI_CXX_MARK_SCOPE("LBSSolver::ComputePrecursors");

  const size_t J = max_precursors_per_material_;

  precursor_new_local_.assign(precursor_new_local_.size(), 0.0);

  // Loop over cells
  for (const auto& cell : grid_ptr_->local_cells)
  {
    const auto& fe_values = unit_cell_matrices_[cell.local_id];
    const auto& transport_view = cell_transport_views_[cell.local_id];
    const double cell_volume = transport_view.Volume();

    // Obtain xs
    const auto& xs = transport_view.XS();
    const auto& precursors = xs.Precursors();
    const auto& nu_delayed_sigma_f = xs.NuDelayedSigmaF();

    // Loop over precursors
    for (uint64_t j = 0; j < xs.NumPrecursors(); ++j)
    {
      size_t dof = cell.local_id * J + j;
      const auto& precursor = precursors[j];
      const double coeff = precursor.fractional_yield / precursor.decay_constant;

      // Loop over nodes
      for (int i = 0; i < transport_view.NumNodes(); ++i)
      {
        const size_t uk_map = transport_view.MapDOF(i, 0, 0);
        const double node_V_fraction = fe_values.intV_shapeI[i] / cell_volume;

        // Loop over groups
        for (unsigned int g = 0; g < groups_.size(); ++g)
          precursor_new_local_[dof] +=
            coeff * nu_delayed_sigma_f[g] * phi_new_local_[uk_map + g] * node_V_fraction;
      } // for node i
    }   // for precursor j

  } // for cell
}

void
LBSSolver::SetPhiVectorScalarValues(std::vector<double>& phi_vector, double value)
{
  CALI_CXX_MARK_SCOPE("LBSSolver::SetPhiVectorScalarValues");

  const size_t first_grp = groups_.front().id;
  const size_t final_grp = groups_.back().id;
  const auto& sdm = *discretization_;

  for (const auto& cell : grid_ptr_->local_cells)
  {
    const auto& cell_mapping = sdm.GetCellMapping(cell);
    const size_t num_nodes = cell_mapping.NumNodes();

    for (size_t i = 0; i < num_nodes; ++i)
    {
      const int64_t dof_map = sdm.MapDOFLocal(cell, i, flux_moments_uk_man_, 0, 0);

      double* phi = &phi_vector[dof_map];

      for (size_t g = first_grp; g <= final_grp; ++g)
        phi[g] = value;
    }
  }
}

void
LBSSolver::ScalePhiVector(PhiSTLOption which_phi, double value)
{
  CALI_CXX_MARK_SCOPE("LBSSolver::ScalePhiVector");

  std::vector<double>* y_ptr;
  switch (which_phi)
  {
    case PhiSTLOption::PHI_NEW:
      y_ptr = &phi_new_local_;
      break;
    case PhiSTLOption::PHI_OLD:
      y_ptr = &phi_old_local_;
      break;
    default:
      throw std::logic_error("SetGSPETScVecFromPrimarySTLvector");
  }

  Scale(*y_ptr, value);
}

void
LBSSolver::SetGSPETScVecFromPrimarySTLvector(const LBSGroupset& groupset,
                                             Vec x,
                                             PhiSTLOption which_phi)
{
  CALI_CXX_MARK_SCOPE("LBSSolver::SetGSPETScVecFromPrimarySTLvector");

  const std::vector<double>* y_ptr;
  switch (which_phi)
  {
    case PhiSTLOption::PHI_NEW:
      y_ptr = &phi_new_local_;
      break;
    case PhiSTLOption::PHI_OLD:
      y_ptr = &phi_old_local_;
      break;
    default:
      throw std::logic_error("SetGSPETScVecFromPrimarySTLvector");
  }

  double* x_ref;
  VecGetArray(x, &x_ref);

  int gsi = groupset.groups.front().id;
  int gsf = groupset.groups.back().id;
  int gss = gsf - gsi + 1;

  int64_t index = -1;
  for (const auto& cell : grid_ptr_->local_cells)
  {
    auto& transport_view = cell_transport_views_[cell.local_id];

<<<<<<< HEAD
    for (int i = 0; i < cell.vertex_ids.size(); i++)
=======
    for (int i = 0; i < cell.vertex_ids_.size(); ++i)
>>>>>>> 911260de
    {
      for (int m = 0; m < num_moments_; ++m)
      {
        size_t mapping = transport_view.MapDOF(i, m, gsi);
        for (int g = 0; g < gss; ++g)
        {
          index++;
          x_ref[index] = (*y_ptr)[mapping + g]; // Offset on purpose
        }                                       // for g
      }                                         // for moment
    }                                           // for dof
  }                                             // for cell

  VecRestoreArray(x, &x_ref);
}

void
LBSSolver::SetPrimarySTLvectorFromGSPETScVec(const LBSGroupset& groupset,
                                             Vec x,
                                             PhiSTLOption which_phi)
{
  CALI_CXX_MARK_SCOPE("LBSSolver::SetPrimarySTLvectorFromGSPETScVec");

  std::vector<double>* y_ptr;
  switch (which_phi)
  {
    case PhiSTLOption::PHI_NEW:
      y_ptr = &phi_new_local_;
      break;
    case PhiSTLOption::PHI_OLD:
      y_ptr = &phi_old_local_;
      break;
    default:
      throw std::logic_error("SetPrimarySTLvectorFromGSPETScVec");
  }

  const double* x_ref;
  VecGetArrayRead(x, &x_ref);

  int gsi = groupset.groups.front().id;
  int gsf = groupset.groups.back().id;
  int gss = gsf - gsi + 1;

  int64_t index = -1;
  for (const auto& cell : grid_ptr_->local_cells)
  {
    auto& transport_view = cell_transport_views_[cell.local_id];

<<<<<<< HEAD
    for (int i = 0; i < cell.vertex_ids.size(); i++)
=======
    for (int i = 0; i < cell.vertex_ids_.size(); ++i)
>>>>>>> 911260de
    {
      for (int m = 0; m < num_moments_; ++m)
      {
        size_t mapping = transport_view.MapDOF(i, m, gsi);
        for (int g = 0; g < gss; ++g)
        {
          index++;
          (*y_ptr)[mapping + g] = x_ref[index];
        } // for g
      }   // for moment
    }     // for dof
  }       // for cell

  VecRestoreArrayRead(x, &x_ref);
}

void
LBSSolver::GSScopedCopyPrimarySTLvectors(const LBSGroupset& groupset,
                                         const std::vector<double>& x,
                                         std::vector<double>& y)
{
  CALI_CXX_MARK_SCOPE("LBSSolver::GSScopedCopyPrimarySTLvectors");

  int gsi = groupset.groups.front().id;
  size_t gss = groupset.groups.size();

  for (const auto& cell : grid_ptr_->local_cells)
  {
    auto& transport_view = cell_transport_views_[cell.local_id];

<<<<<<< HEAD
    for (int i = 0; i < cell.vertex_ids.size(); i++)
=======
    for (int i = 0; i < cell.vertex_ids_.size(); ++i)
>>>>>>> 911260de
    {
      for (int m = 0; m < num_moments_; ++m)
      {
        size_t mapping = transport_view.MapDOF(i, m, gsi);
        for (int g = 0; g < gss; ++g)
        {
          y[mapping + g] = x[mapping + g];
        } // for g
      }   // for moment
    }     // for dof
  }       // for cell
}

void
LBSSolver::GSScopedCopyPrimarySTLvectors(const LBSGroupset& groupset,
                                         PhiSTLOption from_which_phi,
                                         PhiSTLOption to_which_phi)
{
  CALI_CXX_MARK_SCOPE("LBSSolver::GSScopedCopyPrimarySTLvectors");

  std::vector<double>* y_ptr;
  switch (to_which_phi)
  {
    case PhiSTLOption::PHI_NEW:
      y_ptr = &phi_new_local_;
      break;
    case PhiSTLOption::PHI_OLD:
      y_ptr = &phi_old_local_;
      break;
    default:
      throw std::logic_error("GSScopedCopyPrimarySTLvectors");
  }

  std::vector<double>* x_src_ptr;
  switch (from_which_phi)
  {
    case PhiSTLOption::PHI_NEW:
      x_src_ptr = &phi_new_local_;
      break;
    case PhiSTLOption::PHI_OLD:
      x_src_ptr = &phi_old_local_;
      break;
    default:
      throw std::logic_error("GSScopedCopyPrimarySTLvectors");
  }

  int gsi = groupset.groups.front().id;
  size_t gss = groupset.groups.size();

  for (const auto& cell : grid_ptr_->local_cells)
  {
    auto& transport_view = cell_transport_views_[cell.local_id];

<<<<<<< HEAD
    for (int i = 0; i < cell.vertex_ids.size(); i++)
=======
    for (int i = 0; i < cell.vertex_ids_.size(); ++i)
>>>>>>> 911260de
    {
      for (int m = 0; m < num_moments_; ++m)
      {
        size_t mapping = transport_view.MapDOF(i, m, gsi);
        for (int g = 0; g < gss; ++g)
        {
          (*y_ptr)[mapping + g] = (*x_src_ptr)[mapping + g];
        } // for g
      }   // for moment
    }     // for dof
  }       // for cell
}

void
LBSSolver::SetGroupScopedPETScVecFromPrimarySTLvector(int first_group_id,
                                                      int last_group_id,
                                                      Vec x,
                                                      const std::vector<double>& y)
{
  CALI_CXX_MARK_SCOPE("LBSSolver::SetGroupScopedPETScVecFromPrimarySTLvector");

  double* x_ref;
  VecGetArray(x, &x_ref);

  int gsi = first_group_id;
  int gsf = last_group_id;
  int gss = gsf - gsi + 1;

  int64_t index = -1;
  for (const auto& cell : grid_ptr_->local_cells)
  {
    auto& transport_view = cell_transport_views_[cell.local_id];

<<<<<<< HEAD
    for (int i = 0; i < cell.vertex_ids.size(); i++)
=======
    for (int i = 0; i < cell.vertex_ids_.size(); ++i)
>>>>>>> 911260de
    {
      for (int m = 0; m < num_moments_; ++m)
      {
        size_t mapping = transport_view.MapDOF(i, m, gsi);
        for (int g = 0; g < gss; ++g)
        {
          index++;
          x_ref[index] = y[mapping + g]; // Offset on purpose
        }                                // for g
      }                                  // for moment
    }                                    // for dof
  }                                      // for cell

  VecRestoreArray(x, &x_ref);
}

void
LBSSolver::SetPrimarySTLvectorFromGroupScopedPETScVec(int first_group_id,
                                                      int last_group_id,
                                                      Vec x,
                                                      std::vector<double>& y)
{
  CALI_CXX_MARK_SCOPE("LBSSolver::SetPrimarySTLvectorFromGroupScopedPETScVec");

  const double* x_ref;
  VecGetArrayRead(x, &x_ref);

  int gsi = first_group_id;
  int gsf = last_group_id;
  int gss = gsf - gsi + 1;

  int64_t index = -1;
  for (const auto& cell : grid_ptr_->local_cells)
  {
    auto& transport_view = cell_transport_views_[cell.local_id];

<<<<<<< HEAD
    for (int i = 0; i < cell.vertex_ids.size(); i++)
=======
    for (int i = 0; i < cell.vertex_ids_.size(); ++i)
>>>>>>> 911260de
    {
      for (int m = 0; m < num_moments_; ++m)
      {
        size_t mapping = transport_view.MapDOF(i, m, gsi);
        for (int g = 0; g < gss; ++g)
        {
          index++;
          y[mapping + g] = x_ref[index];
        } // for g
      }   // for moment
    }     // for dof
  }       // for cell

  VecRestoreArrayRead(x, &x_ref);
}

void
LBSSolver::SetMultiGSPETScVecFromPrimarySTLvector(const std::vector<int>& groupset_ids,
                                                  Vec x,
                                                  PhiSTLOption which_phi)
{
  CALI_CXX_MARK_SCOPE("LBSSolver::SetMultiGSPETScVecFromPrimarySTLvector");

  const std::vector<double>* y_ptr;
  switch (which_phi)
  {
    case PhiSTLOption::PHI_NEW:
      y_ptr = &phi_new_local_;
      break;
    case PhiSTLOption::PHI_OLD:
      y_ptr = &phi_old_local_;
      break;
    default:
      throw std::logic_error("SetMultiGSPETScVecFromPrimarySTLvector");
  }

  double* x_ref;
  VecGetArray(x, &x_ref);

  int64_t index = -1;
  for (int gs_id : groupset_ids)
  {
    const auto& groupset = groupsets_.at(gs_id);

    int gsi = groupset.groups.front().id;
    int gsf = groupset.groups.back().id;
    int gss = gsf - gsi + 1;

    for (const auto& cell : grid_ptr_->local_cells)
    {
      auto& transport_view = cell_transport_views_[cell.local_id];

<<<<<<< HEAD
      for (int i = 0; i < cell.vertex_ids.size(); i++)
=======
      for (int i = 0; i < cell.vertex_ids_.size(); ++i)
>>>>>>> 911260de
      {
        for (int m = 0; m < num_moments_; ++m)
        {
          size_t mapping = transport_view.MapDOF(i, m, gsi);
          for (int g = 0; g < gss; ++g)
          {
            index++;
            x_ref[index] = (*y_ptr)[mapping + g]; // Offset on purpose
          }                                       // for g
        }                                         // for moment
      }                                           // for dof
    }                                             // for cell
  }                                               // for groupset id

  VecRestoreArray(x, &x_ref);
}

void
LBSSolver::SetPrimarySTLvectorFromMultiGSPETScVecFrom(const std::vector<int>& groupset_ids,
                                                      Vec x,
                                                      PhiSTLOption which_phi)
{
  CALI_CXX_MARK_SCOPE("LBSSolver::SetPrimarySTLvectorFromMultiGSPETScVecFrom");

  std::vector<double>* y_ptr;
  switch (which_phi)
  {
    case PhiSTLOption::PHI_NEW:
      y_ptr = &phi_new_local_;
      break;
    case PhiSTLOption::PHI_OLD:
      y_ptr = &phi_old_local_;
      break;
    default:
      throw std::logic_error("SetPrimarySTLvectorFromMultiGSPETScVecFrom");
  }

  const double* x_ref;
  VecGetArrayRead(x, &x_ref);

  int64_t index = -1;
  for (int gs_id : groupset_ids)
  {
    const auto& groupset = groupsets_.at(gs_id);

    int gsi = groupset.groups.front().id;
    int gsf = groupset.groups.back().id;
    int gss = gsf - gsi + 1;

    for (const auto& cell : grid_ptr_->local_cells)
    {
      auto& transport_view = cell_transport_views_[cell.local_id];

<<<<<<< HEAD
      for (int i = 0; i < cell.vertex_ids.size(); i++)
=======
      for (int i = 0; i < cell.vertex_ids_.size(); ++i)
>>>>>>> 911260de
      {
        for (int m = 0; m < num_moments_; ++m)
        {
          size_t mapping = transport_view.MapDOF(i, m, gsi);
          for (int g = 0; g < gss; ++g)
          {
            index++;
            (*y_ptr)[mapping + g] = x_ref[index];
          } // for g
        }   // for moment
      }     // for dof
    }       // for cell
  }         // for groupset id

  VecRestoreArrayRead(x, &x_ref);
}

} // namespace opensn<|MERGE_RESOLUTION|>--- conflicted
+++ resolved
@@ -1248,13 +1248,8 @@
 
   // Initialize unknown
   // structure
-<<<<<<< HEAD
   flux_moments_uk_man_.unknowns.clear();
-  for (size_t m = 0; m < num_moments_; m++)
-=======
-  flux_moments_uk_man_.unknowns_.clear();
   for (size_t m = 0; m < num_moments_; ++m)
->>>>>>> 911260de
   {
     flux_moments_uk_man_.AddUnknown(UnknownType::VECTOR_N, groups_.size());
     flux_moments_uk_man_.unknowns.back().text_name = "m" + std::to_string(m);
@@ -2431,11 +2426,7 @@
   {
     auto& transport_view = cell_transport_views_[cell.local_id];
 
-<<<<<<< HEAD
-    for (int i = 0; i < cell.vertex_ids.size(); i++)
-=======
-    for (int i = 0; i < cell.vertex_ids_.size(); ++i)
->>>>>>> 911260de
+    for (int i = 0; i < cell.vertex_ids.size(); ++i)
     {
       for (int m = 0; m < num_moments_; ++m)
       {
@@ -2484,11 +2475,7 @@
   {
     auto& transport_view = cell_transport_views_[cell.local_id];
 
-<<<<<<< HEAD
-    for (int i = 0; i < cell.vertex_ids.size(); i++)
-=======
-    for (int i = 0; i < cell.vertex_ids_.size(); ++i)
->>>>>>> 911260de
+    for (int i = 0; i < cell.vertex_ids.size(); ++i)
     {
       for (int m = 0; m < num_moments_; ++m)
       {
@@ -2519,11 +2506,7 @@
   {
     auto& transport_view = cell_transport_views_[cell.local_id];
 
-<<<<<<< HEAD
-    for (int i = 0; i < cell.vertex_ids.size(); i++)
-=======
-    for (int i = 0; i < cell.vertex_ids_.size(); ++i)
->>>>>>> 911260de
+    for (int i = 0; i < cell.vertex_ids.size(); ++i)
     {
       for (int m = 0; m < num_moments_; ++m)
       {
@@ -2577,11 +2560,7 @@
   {
     auto& transport_view = cell_transport_views_[cell.local_id];
 
-<<<<<<< HEAD
-    for (int i = 0; i < cell.vertex_ids.size(); i++)
-=======
-    for (int i = 0; i < cell.vertex_ids_.size(); ++i)
->>>>>>> 911260de
+    for (int i = 0; i < cell.vertex_ids.size(); ++i)
     {
       for (int m = 0; m < num_moments_; ++m)
       {
@@ -2615,11 +2594,7 @@
   {
     auto& transport_view = cell_transport_views_[cell.local_id];
 
-<<<<<<< HEAD
-    for (int i = 0; i < cell.vertex_ids.size(); i++)
-=======
-    for (int i = 0; i < cell.vertex_ids_.size(); ++i)
->>>>>>> 911260de
+    for (int i = 0; i < cell.vertex_ids.size(); ++i)
     {
       for (int m = 0; m < num_moments_; ++m)
       {
@@ -2656,11 +2631,7 @@
   {
     auto& transport_view = cell_transport_views_[cell.local_id];
 
-<<<<<<< HEAD
-    for (int i = 0; i < cell.vertex_ids.size(); i++)
-=======
-    for (int i = 0; i < cell.vertex_ids_.size(); ++i)
->>>>>>> 911260de
+    for (int i = 0; i < cell.vertex_ids.size(); ++i)
     {
       for (int m = 0; m < num_moments_; ++m)
       {
@@ -2713,11 +2684,7 @@
     {
       auto& transport_view = cell_transport_views_[cell.local_id];
 
-<<<<<<< HEAD
-      for (int i = 0; i < cell.vertex_ids.size(); i++)
-=======
-      for (int i = 0; i < cell.vertex_ids_.size(); ++i)
->>>>>>> 911260de
+      for (int i = 0; i < cell.vertex_ids.size(); ++i)
       {
         for (int m = 0; m < num_moments_; ++m)
         {
@@ -2771,11 +2738,7 @@
     {
       auto& transport_view = cell_transport_views_[cell.local_id];
 
-<<<<<<< HEAD
-      for (int i = 0; i < cell.vertex_ids.size(); i++)
-=======
-      for (int i = 0; i < cell.vertex_ids_.size(); ++i)
->>>>>>> 911260de
+      for (int i = 0; i < cell.vertex_ids.size(); ++i)
       {
         for (int m = 0; m < num_moments_; ++m)
         {
